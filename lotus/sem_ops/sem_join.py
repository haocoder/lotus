from typing import Any

import pandas as pd

import lotus
from lotus.templates import task_instructions
<<<<<<< HEAD
from lotus.types import SemanticJoinOutput
=======
from lotus.types import SemanticJoinOutput, SemJoinCascadeArgs
>>>>>>> 92ebfeab

from .cascade_utils import calibrate_sem_sim_join, importance_sampling, learn_cascade_thresholds
from .sem_filter import sem_filter


def sem_join(
    left_multimodal_data: list[dict[str, Any]],
    right_multimodal_data: list[dict[str, Any]],
    ids1: list[int],
    ids2: list[int],
    model: lotus.models.LM,
    user_instruction: str,
    examples_multimodal_data: list[dict[str, Any]] | None = None,
    examples_answers: list[bool] | None = None,
    cot_reasoning: list[str] | None = None,
    default: bool = True,
    strategy: str | None = None,
) -> SemanticJoinOutput:
    """
    Joins two series using a model.

    Args:
        left_multimodal_data (list[dict[str, Any]]): The multimodal data for the first series.
        right_multimodal_data (list[dict[str, Any]]): The multimodal data for the second series.
        ids1 (list[int]): The ids for the first series.
        ids2 (list[int]): The ids for the second series.
        model (lotus.models.LM): The model to use.
        user_instruction (str): The user instruction for join.
        examples_multimodal_data (list[str] | None): The examples dataframe text. Defaults to None.
        examples_answers (list[bool] | None): The answers for examples. Defaults to None.
        cot_reasoning (list[str] | None): The reasoning for CoT. Defaults to None.
        default (bool): The default value for the join in case of parsing errors. Defaults to True.

    Returns:
        SemanticJoinOutput: The join results, filter outputs, all raw outputs, and all explanations.
    """
    filter_outputs = []
    all_raw_outputs = []
    all_explanations = []

    join_results = []

    # for i1 in enumerate(l1):
    for id1, i1 in zip(ids1, left_multimodal_data):
        # perform llm filter
        modified_docs = task_instructions.merge_multimodal_info([i1], right_multimodal_data)
        output = sem_filter(
            modified_docs,
            model,
            user_instruction,
            examples_multimodal_data=examples_multimodal_data,
            examples_answers=examples_answers,
            cot_reasoning=cot_reasoning,
            default=default,
            strategy=strategy,
        )
        outputs = output.outputs
        raw_outputs = output.raw_outputs
        explanations = output.explanations

        filter_outputs.extend(outputs)
        all_raw_outputs.extend(raw_outputs)
        all_explanations.extend(explanations)

        join_results.extend(
            [
                (id1, ids2[i], explanation)
                for i, (output, explanation) in enumerate(zip(outputs, explanations))
                if output
            ]
        )

    lotus.logger.debug(f"outputs: {filter_outputs}")
    lotus.logger.debug(f"explanations: {all_explanations}")

    return SemanticJoinOutput(
        join_results=join_results,
        filter_outputs=filter_outputs,
        all_raw_outputs=all_raw_outputs,
        all_explanations=all_explanations,
    )


def sem_join_cascade(
    left_multimodal_data: list[dict[str, Any]],
    right_multimodal_data: list[dict[str, Any]],
    ids1: list[int],
    ids2: list[int],
    user_instruction: str,
<<<<<<< HEAD
    cascade_threshold: float,
    examples_multimodal_data: list[dict[str, Any]] | None = None,
=======
    recall_target: float,
    precision_target: float,
    sampling_percentage: float = 0.1,
    failure_probability: float = 0.2,
    examples_df_txt: list[str] | None = None,
>>>>>>> 92ebfeab
    examples_answers: list[bool] | None = None,
    map_instruction: str | None = None,
    map_examples: pd.DataFrame | None = None,
    cot_reasoning: list[str] | None = None,
    default: bool = True,
    strategy: str | None = None,
) -> SemanticJoinOutput:
    """
    Joins two series using a cascade helper model and a large model.
    
    Args:
        l1 (pd.Series): The first series.
        l2 (pd.Series): The second series.
        ids1 (list[int]): The ids for the first series.
        ids2 (list[int]): The ids for the second series.
        col1_label (str): The label for the first column.
        col2_label (str): The label for the second column.
        user_instruction (str): The user instruction for join.
        recall_target (float): The target recall.
        precision_target (float): The target precision.
        sampling_percentage (float): The percentage of the data to sample. Defaults to 0.1.
        failure_probability (float): The failure probability. Defaults to 0.2.
        examples_df_txt list[str] | None): The examples dataframe text. Defaults to None.
        examples_answers (list[bool] | None): The answers for examples. Defaults to None.
        map_instruction (str | None): The map instruction. Defaults to None.
        map_examples (pd.DataFrame | None): The map examples. Defaults to None.
        cot_reasoning (list[str] | None): The reasoning for CoT. Defaults to None.
        default (bool): The default value for the join in case of parsing errors. Defaults to True.
        strategy (str | None): The reasoning strategy. Defaults to None.
        
    Returns:
        SemanticJoinOutput: The join results, filter outputs, all raw outputs, all explanations, and stats.
        
        Note that filter_outputs, all_raw_outputs, and all_explanations are empty list because
        the helper model do not generate these outputs.
        
        SemanticJoinOutput.stats:
            join_resolved_by_helper_model: total number of join records resolved by the helper model
            join_helper_positive: number of high confidence positive results from the helper model
            join_helper_negative: number of high confidence negative results from the helper model
            join_resolved_by_large_model: total number of joins resolved by the large model
            optimized_join_cost: number of LM calls from finding optimal join plan
            total_LM_calls: the total number of LM calls from join cascade, ie: optimized_join_cost + join_resolved_by_helper_model
    """
    filter_outputs: list[bool] = []
    all_raw_outputs: list[str] = []
    all_explanations: list[str | None] = []

    join_results: list[tuple[int, int, str | None]] = []
    num_helper = 0
    num_large = 0

<<<<<<< HEAD
    for id1, i1 in zip(ids1, left_multimodal_data):
        # perform llm filter
        modified_docs = task_instructions.merge_multimodal_info([i1], right_multimodal_data)
        helper_output = sem_filter(
            modified_docs,
            lotus.settings.helper_lm,
=======
    # Determine the join plan
    helper_high_conf, helper_low_conf, num_helper_high_conf_neg, join_optimization_cost = join_optimizer(
        recall_target,
        precision_target,
        l1,
        l2,
        col1_label,
        col2_label,
        user_instruction,
        sampling_percentage=sampling_percentage,
        failure_probability=failure_probability,
        examples_df_txt=examples_df_txt,
        examples_answers=examples_answers,
        map_instruction=map_instruction,
        map_examples=map_examples,
        cot_reasoning=cot_reasoning,
        default=default,
        strategy=strategy,
        )

    num_helper = len(helper_high_conf)
    num_large = len(helper_low_conf)
    
    # Accept helper results with high confidence
    join_results = [(row['_left_id'], row['_right_id'], None) for _, row in helper_high_conf.iterrows()]

    # Send low confidence rows to large LM
    for unique_l1 in helper_low_conf[col1_label].unique():
        unique_l1_id = helper_low_conf[helper_low_conf[col1_label] == unique_l1]['_left_id'].iloc[0]
        l2_for_l1 = helper_low_conf[helper_low_conf[col1_label] == unique_l1][col2_label]
        l2_for_l1_index = helper_low_conf[helper_low_conf[col1_label] == unique_l1]['_right_id']
        large_join_output = sem_join(
            pd.Series([unique_l1]),
            l2_for_l1,
            [unique_l1_id],
            l2_for_l1_index.tolist(),
            col1_label,
            col2_label,
            lotus.settings.lm,
>>>>>>> 92ebfeab
            user_instruction,
            examples_multimodal_data=examples_multimodal_data,
            examples_answers=examples_answers,
            cot_reasoning=cot_reasoning,
            default=default,
            strategy=strategy,
        )
<<<<<<< HEAD
        helper_outputs = helper_output.outputs
        helper_raw_outputs = helper_output.raw_outputs
        helper_explanations = helper_output.explanations
        helper_logprobs = helper_output.logprobs
        assert helper_logprobs is not None

        high_conf_idxs = set()
        # Get the logprobs in a standardized format
        formatted_logprobs = lotus.settings.helper_lm.format_logprobs_for_cascade(helper_logprobs)
        tokens, confidences = formatted_logprobs.tokens, formatted_logprobs.confidences

        for doc_idx in range(len(helper_outputs)):
            # Find where true/false is said and look at confidence
            for token_idx in range(len(tokens[doc_idx]) - 1, -1, -1):
                if tokens[doc_idx][token_idx].strip(" \n").lower() in ["true", "false"]:
                    confidence = confidences[doc_idx][token_idx]
                    if confidence >= cascade_threshold:
                        high_conf_idxs.add(doc_idx)

        # Send low confidence samples to large LM
        low_conf_idxs = sorted([i for i in range(len(helper_outputs)) if i not in high_conf_idxs])
        low_conf_docs = [modified_docs[idx] for idx in low_conf_idxs]

        if len(low_conf_docs) > 0:
            large_output = sem_filter(
                low_conf_docs,
                lotus.settings.lm,
                user_instruction,
                default=default,
                examples_multimodal_data=examples_multimodal_data,
                examples_answers=examples_answers,
                cot_reasoning=cot_reasoning,
                strategy=strategy,
            )
            large_outputs = large_output.outputs
            large_raw_outputs = large_output.raw_outputs
            large_explanations = large_output.explanations

        outputs: list[bool] = [False] * len(modified_docs)
        raw_outputs: list[str] = [""] * len(modified_docs)
        explanations: list[str | None] = [None] * len(modified_docs)

        for idx in high_conf_idxs:
            outputs[idx] = helper_outputs[idx]
            raw_outputs[idx] = helper_raw_outputs[idx]
            explanations[idx] = helper_explanations[idx]

        for idx, large_idx in enumerate(low_conf_idxs):
            outputs[large_idx] = large_outputs[idx]
            raw_outputs[large_idx] = large_raw_outputs[idx]
            explanations[large_idx] = large_explanations[idx]

        filter_outputs.extend(outputs)
        all_raw_outputs.extend(raw_outputs)
        all_explanations.extend(explanations)

        join_results.extend(
            [
                (id1, ids2[i], explanation)
                for i, (output, explanation) in enumerate(zip(outputs, explanations))
                if output
            ]
        )

        num_helper += len(high_conf_idxs)
        num_large += len(low_conf_idxs)
=======
    
        join_results.extend(large_join_output.join_results)
>>>>>>> 92ebfeab

    lotus.logger.debug(f"outputs: {filter_outputs}")
    lotus.logger.debug(f"explanations: {all_explanations}")

    # Log join cascade stats:
    stats = {"join_resolved_by_helper_model": num_helper + num_helper_high_conf_neg,
             "join_helper_positive": num_helper,
             "join_helper_negative": num_helper_high_conf_neg,
             "join_resolved_by_large_model": num_large,
             "optimized_join_cost": join_optimization_cost,
             "total_LM_calls": join_optimization_cost + num_large}

    return SemanticJoinOutput(
        join_results=join_results,
        filter_outputs=filter_outputs,
        all_raw_outputs=all_raw_outputs,
        all_explanations=all_explanations,
        stats=stats,
    )


def run_sem_sim_join(
    l1: pd.Series,
    l2: pd.Series,
    col1_label: str,
    col2_label: str
) -> pd.DataFrame:
    """
    Wrapper function to run sem_sim_join in sem_join then calibrate the scores for approximate join
    
    Args:
        l1 (pd.Series): The first series.
        l2 (pd.Series): The second series.
        col1_label (str): The label for the first column.
        col2_label (str): The label for the second column.
        
    Returns:
        pd.DataFrame: The similarity join results.
    """
    # Transform the series into DataFrame
    if isinstance(l1, pd.Series):
        l1_df = l1.to_frame(name=col1_label)
    elif isinstance(l1, pd.DataFrame):
        l1_df = l1
    else:
        lotus.logger.error("l1 must be a pandas Series or DataFrame")

    l2_df = l2.to_frame(name=col2_label)
    l2_df = l2_df.sem_index(col2_label, f"{col2_label}_index")

    K = len(l2) * len(l1)
    # Run sem_sim_join as helper on the sampled data
    out = l1_df.sem_sim_join(
        l2_df, 
        left_on=col1_label, 
        right_on=col2_label, 
        K=K, 
        keep_index=True)

    # Correct helper scores
    out['_scores'] = calibrate_sem_sim_join(out['_scores'].tolist())
    return out


def map_l1_to_l2(
    l1: pd.Series,
    col1_label: str,
    col2_label: str,
    map_instruction: str | None = None,
    map_examples: pd.DataFrame | None = None
) -> tuple[pd.DataFrame, str]:
    """
    Wrapper function to run sem_map in sem_join.
    
    Args:
        l1 (pd.Series): The first series.
        col1_label (str): The label for the first column.
        col2_label (str): The label for the second column.
        map_instruction (str): The map instruction. Defaults to None.
        map_examples (pd.DataFrame): The map examples. Defaults to None.
        
    Returns:
        tuple[pd.DataFrame, str]: The mapped DataFrame and the mapped column name.
    """
    if ":left" in col1_label:
        real_left_on = col1_label.split(":left")[0]
    else:
        real_left_on = col1_label
        
    if ":right" in col2_label:
        real_right_on = col2_label.split(":right")[0]
    else:
        real_right_on = col2_label
    
    inst = ""
    if map_instruction:
        inst = map_instruction
    else:
        default_map_instruction = f"Given {{{real_left_on}}}, identify the most relevant {real_right_on}. Always write your answer as a list of 2-10 comma-separated {real_right_on}."
        inst = default_map_instruction

    # Transform l1 into DataFrame for sem_map
    l1_df = l1.to_frame(name=real_left_on)
    mapped_col1_name = f"_{col1_label}"
    
    # Map l1 to l2
    out = l1_df.sem_map(
        inst,
        suffix=mapped_col1_name,
        examples=map_examples)
    out = out.rename(columns={real_left_on: col1_label})

    return out, mapped_col1_name


def join_optimizer(
    recall_target: float,
    precision_target: float,
    l1: pd.Series,
    l2: pd.Series,
    col1_label: str,
    col2_label: str,
    user_instruction: str,
    sampling_percentage: float = 0.1,
    failure_probability: float = 0.2,
    examples_df_txt: list[str] | None = None,
    examples_answers: list[bool] | None = None,
    map_instruction: str | None = None,
    map_examples: pd.DataFrame | None = None,
    cot_reasoning: list[str] | None = None,
    default: bool = True,
    strategy: str | None = None,
) -> tuple[pd.DataFrame, pd.DataFrame, int, int]:
    """
    Find most cost-effective join plan between Search-Filter and Map-Search-Filter 
    while satisfying the recall and precision target.
    
    Args:
        recall_target (float): The target recall.
        precision_target (float): The target precision.
        l1 (pd.Series): The first series.
        l2 (pd.Series): The second series.
        col1_label (str): The label for the first column.
        col2_label (str): The label for the second column.
        user_instruction (str): The user instruction for join.
        sampling_percentage (float): The percentage of the data to sample. Defaults to 0.1.
        failure_probability (float): The failure probability. Defaults to 0.2.
        examples_df_txt (list[str] | None): The examples dataframe text. Defaults to None.
        examples_answers (list[bool] | None): The answers for examples. Defaults to None.
        map_instruction (str | None): The map instruction. Defaults to None.
        map_examples (pd.DataFrame | None): The map examples. Defaults to None.
        cot_reasoning (list[str] | None): The reasoning for CoT. Defaults to None.
        default (bool): The default value for the join in case of parsing errors. Defaults to True.
        strategy (str | None): The reasoning strategy. Defaults to None.
    
    returns:
        tuple[pd.DataFrame, pd.DataFrame]: The high confidence and low confidence join results.
        int: The number of high confidence negative results.
        int: The number of LM calls from optimizing join plan.
    """
    
    # Helper is currently default to similiarity join
    if lotus.settings.helper_lm is not None:
        lotus.logger.debug("Helper model is not supported yet. Default to similarity join.")

    # Learn search-filter thresholds
    sf_helper_join = run_sem_sim_join(l1, l2, col1_label, col2_label)
    sf_t_pos, sf_t_neg, sf_learn_cost = learn_join_cascade_threshold(
        sf_helper_join, 
        recall_target, 
        precision_target, 
        col1_label,
        col2_label, 
        user_instruction, 
        sampling_percentage,
        delta=failure_probability / 2,
        examples_df_txt=examples_df_txt,
        examples_answers=examples_answers,
        cot_reasoning=cot_reasoning,
        default=default,
        strategy=strategy)
    sf_high_conf = sf_helper_join[sf_helper_join['_scores'] >= sf_t_pos]
    sf_high_conf_neg = len(sf_helper_join[sf_helper_join['_scores'] <= sf_t_neg])
    sf_low_conf = sf_helper_join[(sf_helper_join['_scores'] < sf_t_pos) & (sf_helper_join['_scores'] > sf_t_neg)]
    sf_cost = len(sf_low_conf)

    # Learn map-search-filter thresholds
    mapped_l1, mapped_col1_label = map_l1_to_l2(l1, col1_label, col2_label, map_instruction=map_instruction, map_examples=map_examples)
    msf_helper_join = run_sem_sim_join(mapped_l1, l2, mapped_col1_label, col2_label)
    msf_t_pos, msf_t_neg, msf_learn_cost = learn_join_cascade_threshold(
        msf_helper_join, 
        recall_target, 
        precision_target, 
        col1_label,
        col2_label,
        user_instruction, 
        sampling_percentage,
        delta=failure_probability / 2,
        examples_df_txt=examples_df_txt,
        examples_answers=examples_answers,
        cot_reasoning=cot_reasoning,
        default=default,
        strategy=strategy)
    msf_high_conf = msf_helper_join[msf_helper_join['_scores'] >= msf_t_pos]
    msf_high_conf_neg = len(msf_helper_join[msf_helper_join['_scores'] <= msf_t_neg])
    msf_low_conf = msf_helper_join[(msf_helper_join['_scores'] < msf_t_pos) & (msf_helper_join['_scores'] > msf_t_neg)]
    msf_cost = len(msf_low_conf)
    msf_learn_cost += len(l1) # cost from map l1 to l2

    # Select the cheaper join plan
    lotus.logger.info("Join Optimizer: plan cost analysis:")
    lotus.logger.info(f"    Search-Filter: {sf_cost} LLM calls.")
    lotus.logger.info(f"    Search-Filter: accept {len(sf_high_conf)} helper positive results, {sf_high_conf_neg} helper negative results.")
    lotus.logger.info(f"    Map-Search-Filter: {msf_cost} LLM calls.")
    lotus.logger.info(f"    Map-Search-Filter: accept {len(msf_high_conf)} helper positive results, {msf_high_conf_neg} helper negative results.")

    learning_cost = sf_learn_cost + msf_learn_cost
    if sf_cost < msf_cost:
        lotus.logger.info("Proceeding with Search-Filter")
        sf_high_conf = sf_high_conf.sort_values(by='_scores', ascending=False)
        sf_low_conf = sf_low_conf.sort_values(by='_scores', ascending=False)
        return sf_high_conf, sf_low_conf, sf_high_conf_neg, learning_cost
    else:
        lotus.logger.info("Proceeding with Map-Search-Filter")
        msf_high_conf = msf_high_conf.sort_values(by='_scores', ascending=False)
        msf_low_conf = msf_low_conf.sort_values(by='_scores', ascending=False)
        return msf_high_conf, msf_low_conf, msf_high_conf_neg, learning_cost


def learn_join_cascade_threshold(
    helper_join: pd.DataFrame,
    recall_target: float,
    precision_target: float,
    col1_label: str,
    col2_label: str,
    user_instruction: str,
    sampling_percentage: float = 0.1,
    delta: float = 0.2,
    examples_df_txt: list[str] | None = None,
    examples_answers: list[bool] | None = None,
    cot_reasoning: list[str] | None = None,
    default: bool = True,
    strategy: str | None = None,
) -> tuple[float, float, int]:
    """
    Extract a small sample of the data and find the optimal threshold pair that satisfies the recall and 
    precision target.

    Args:
        helper_join (pd.DataFrame): The helper join results.
        recall_target (float): The target recall.
        precision_target (float): The target precision.
        col1_label (str): The label for the first column.
        col2_label (str): The label for the second column.
        user_instruction (str): The user instruction for join.
        sampling_percentage (float): The percentage of the data to sample. Defaults to 0.1.
        delta (float): The failure probability. Defaults to 0.2.
        examples_df_txt (list[str] | None): The examples dataframe text. Defaults to None.
        examples_answers (list[bool] | None): The answers for examples. Defaults to None.
        cot_reasoning (list[str] | None): The reasoning for CoT. Defaults to None.
        default (bool): The default value for the join in case of parsing errors. Defaults to True.
        strategy (str | None): The reasoning strategy. Defaults to None.
    Returns:
        tuple: The positive threshold, negative threshold, and the number of LM calls from learning thresholds.
    """
    # Sample a small subset of the helper join result
    helper_scores = helper_join['_scores'].tolist()
    
    sample_indices, correction_factors = importance_sampling(helper_scores, sampling_percentage)
    lotus.logger.info(f"Sampled {len(sample_indices)} out of {len(helper_scores)} helper join results.")

    sample_df = helper_join.iloc[sample_indices]
    sample_scores = sample_df['_scores'].tolist()
    sample_correction_factors = correction_factors[sample_indices]

    col_li = [col1_label, col2_label]
    sample_df_txt = task_instructions.df2text(sample_df, col_li)

    try:
        output = sem_filter(
            sample_df_txt,
            lotus.settings.lm,
            user_instruction,
            default=default,
            examples_df_txt=examples_df_txt,
            examples_answers=examples_answers,
            cot_reasoning=cot_reasoning,
            strategy=strategy,
        )

        (pos_threshold, neg_threshold), _ = learn_cascade_thresholds(
            proxy_scores=sample_scores,
            oracle_outputs=output.outputs,
            sample_correction_factors=sample_correction_factors,
            recall_target=recall_target,
            precision_target=precision_target,
            delta=delta
        )

        lotus.logger.info(f"Learned cascade thresholds: {(pos_threshold, neg_threshold)}")

    except Exception as e:
        lotus.logger.error(f"Error while learning filter cascade thresholds: {e}")
        lotus.logger.error("Default to full join.")
        return 1.0, 0.0, len(sample_indices)
    
    return pos_threshold, neg_threshold, len(sample_indices)


@pd.api.extensions.register_dataframe_accessor("sem_join")
class SemJoinDataframe:
    """DataFrame accessor for semantic join."""

    def __init__(self, pandas_obj: Any):
        self._validate(pandas_obj)
        self._obj = pandas_obj

    @staticmethod
    def _validate(obj: Any) -> None:
        if not isinstance(obj, pd.DataFrame):
            raise AttributeError("Must be a DataFrame")

    def __call__(
        self,
        other: pd.DataFrame | pd.Series,
        join_instruction: str,
        return_explanations: bool = False,
        how: str = "inner",
        suffix: str = "_join",
        examples: pd.DataFrame | None = None,
        strategy: str | None = None,
        default: bool = True,
        cascade_args: SemJoinCascadeArgs | None = None,
        return_stats: bool = False,
    ) -> pd.DataFrame:
        """
        Applies semantic join over a dataframe.

        Args:
            other (pd.DataFrame | pd.Series): The other dataframe or series to join with.
            join_instruction (str): The user instruction for join.
            return_explanations (bool): Whether to return explanations. Defaults to False.
            how (str): The type of join to perform. Defaults to "inner".
            suffix (str): The suffix for the new columns. Defaults to "_join".
            examples (pd.DataFrame | None): The examples dataframe. Defaults to None.
            strategy (str | None): The reasoning strategy. Defaults to None.
            default (bool): The default value for the join in case of parsing errors. Defaults to True.
            cascade_args (SemJoinCascadeArgs | None): The arguments for join cascade. Defaults to None.
                recall_target (float | None): The target recall. Defaults to None.
                precision_target (float | None): The target precision when cascading. Defaults to None.
                sampling_percentage (float): The percentage of the data to sample when cascading. Defaults to 0.1.
                failure_probability (float): The failure probability when cascading. Defaults to 0.2.
                map_instruction (str): The map instruction when cascading. Defaults to None.
                map_examples (pd.DataFrame): The map examples when cascading. Defaults to None.
            return_stats (bool): Whether to return stats. Defaults to False.

        Returns:
            pd.DataFrame: The dataframe with the new joined columns.
        """

        if isinstance(other, pd.Series):
            if other.name is None:
                raise ValueError("Other Series must have a name")
            other = pd.DataFrame({other.name: other})

        if how != "inner":
            raise NotImplementedError("Only inner join is currently supported")

        cols = lotus.nl_expression.parse_cols(join_instruction)
        left_on = None
        right_on = None
        for col in cols:
            if ":left" in col:
                left_on = col
                real_left_on = col.split(":left")[0]
            elif ":right" in col:
                right_on = col
                real_right_on = col.split(":right")[0]

        if left_on is None:
            for col in cols:
                if col in self._obj.columns:
                    left_on = col
                    real_left_on = col

                    if col in other.columns:
                        raise ValueError("Column found in both dataframes")
                    break
        if right_on is None:
            for col in cols:
                if col in other.columns:
                    right_on = col
                    real_right_on = col

                    if col in self._obj.columns:
                        raise ValueError("Column found in both dataframes")
                    break

        assert left_on is not None, "Column not found in left dataframe"
        assert right_on is not None, "Column not found in right dataframe"

        examples_multimodal_data = None
        examples_answers = None
        cot_reasoning = None
        if examples is not None:
            assert "Answer" in examples.columns, "Answer must be a column in examples dataframe"
            examples_multimodal_data = []
            examples_multimodal_data = task_instructions.df2multimodal_info(examples, [real_left_on, real_right_on])
            examples_answers = examples["Answer"].tolist()

            if strategy == "cot":
                return_explanations = True
                cot_reasoning = examples["Reasoning"].tolist()

<<<<<<< HEAD
        df1 = self._obj.copy()
        df2 = other.copy()
        df1["_left_id"] = self._obj.index
        df2["_right_id"] = other.index
        # add suffix to column names
        for col in df1.columns:
            if col in df2.columns:
                df1.rename(columns={col: col + ":left"}, inplace=True)
                df2.rename(columns={col: col + ":right"}, inplace=True)

        # create a new column with same data as real_left_on but name left_on
        if left_on not in df1.columns:
            df1.rename(columns={real_left_on: left_on}, inplace=True)
        if right_on not in df2.columns:
            df2.rename(columns={real_right_on: right_on}, inplace=True)
        left_multimodal_data = task_instructions.df2multimodal_info(df1, [left_on])
        right_multimodal_data = task_instructions.df2multimodal_info(df2, [right_on])

        if cascade_threshold is not None:
=======
        num_full_join = len(self._obj) * len(other)

        if  (cascade_args is not None) and \
            (cascade_args.recall_target is not None or cascade_args.precision_target is not None) and \
            (num_full_join >= lotus.settings.min_join_cascade_size):
            cascade_args.recall_target = 1.0 if cascade_args.recall_target is None else cascade_args.recall_target
            cascade_args.precision_target = 1.0 if cascade_args.precision_target is None else cascade_args.precision_target
>>>>>>> 92ebfeab
            output = sem_join_cascade(
                left_multimodal_data,
                right_multimodal_data,
                self._obj.index,
                other.index,
                join_instruction,
<<<<<<< HEAD
                cascade_threshold,
                examples_multimodal_data=examples_multimodal_data,
=======
                cascade_args.recall_target,
                cascade_args.precision_target,
                sampling_percentage=cascade_args.sampling_percentage,
                failure_probability=cascade_args.failure_probability,
                examples_df_txt=examples_df_txt,
>>>>>>> 92ebfeab
                examples_answers=examples_answers,
                map_instruction=cascade_args.map_instruction,
                map_examples=cascade_args.map_examples,
                cot_reasoning=cot_reasoning,
                default=default,
                strategy=strategy,
            )
        else:
            output = sem_join(
                left_multimodal_data,
                right_multimodal_data,
                self._obj.index,
                other.index,
                lotus.settings.lm,
                join_instruction,
                examples_multimodal_data=examples_multimodal_data,
                examples_answers=examples_answers,
                cot_reasoning=cot_reasoning,
                default=default,
                strategy=strategy,
            )
        join_results = output.join_results
        all_raw_outputs = output.all_raw_outputs

        lotus.logger.debug(f"join_results: {join_results}")
        lotus.logger.debug(f"all_raw_outputs: {all_raw_outputs}")

        if return_explanations:
            temp_df = pd.DataFrame(join_results, columns=["_left_id", "_right_id", f"explanation{suffix}"]).set_index(
                "_left_id"
            )
        else:
            temp_df = pd.DataFrame(
                [(jr[0], jr[1]) for jr in join_results], columns=["_left_id", "_right_id"]
            ).set_index("_left_id")

        df1 = df1.join(temp_df, how="right", on="_left_id")
        joined_df = df1.join(df2.set_index("_right_id"), how="left", on="_right_id").drop(
            columns=["_left_id", "_right_id"]
        )

        if output.stats and return_stats:
            return joined_df, output.stats

        return joined_df<|MERGE_RESOLUTION|>--- conflicted
+++ resolved
@@ -4,21 +4,19 @@
 
 import lotus
 from lotus.templates import task_instructions
-<<<<<<< HEAD
-from lotus.types import SemanticJoinOutput
-=======
 from lotus.types import SemanticJoinOutput, SemJoinCascadeArgs
->>>>>>> 92ebfeab
 
 from .cascade_utils import calibrate_sem_sim_join, importance_sampling, learn_cascade_thresholds
 from .sem_filter import sem_filter
 
 
 def sem_join(
-    left_multimodal_data: list[dict[str, Any]],
-    right_multimodal_data: list[dict[str, Any]],
+    l1: pd.Series,
+    l2: pd.Series,
     ids1: list[int],
     ids2: list[int],
+    col1_label: str,
+    col2_label: str,
     model: lotus.models.LM,
     user_instruction: str,
     examples_multimodal_data: list[dict[str, Any]] | None = None,
@@ -31,10 +29,12 @@
     Joins two series using a model.
 
     Args:
-        left_multimodal_data (list[dict[str, Any]]): The multimodal data for the first series.
-        right_multimodal_data (list[dict[str, Any]]): The multimodal data for the second series.
+        l1 (pd.Series): The first series.
+        l2 (pd.Series): The second series.
         ids1 (list[int]): The ids for the first series.
         ids2 (list[int]): The ids for the second series.
+        col1_label (str): The label for the first column.
+        col2_label (str): The label for the second column.
         model (lotus.models.LM): The model to use.
         user_instruction (str): The user instruction for join.
         examples_multimodal_data (list[str] | None): The examples dataframe text. Defaults to None.
@@ -51,6 +51,8 @@
 
     join_results = []
 
+    left_multimodal_data = task_instructions.df2multimodal_info(l1.to_frame(col1_label), [col1_label])
+    right_multimodal_data = task_instructions.df2multimodal_info(l2.to_frame(col2_label), [col2_label])
     # for i1 in enumerate(l1):
     for id1, i1 in zip(ids1, left_multimodal_data):
         # perform llm filter
@@ -93,21 +95,18 @@
 
 
 def sem_join_cascade(
-    left_multimodal_data: list[dict[str, Any]],
-    right_multimodal_data: list[dict[str, Any]],
+    l1: pd.Series,
+    l2: pd.Series,
     ids1: list[int],
     ids2: list[int],
+    col1_label: str,
+    col2_label: str,
     user_instruction: str,
-<<<<<<< HEAD
-    cascade_threshold: float,
-    examples_multimodal_data: list[dict[str, Any]] | None = None,
-=======
     recall_target: float,
     precision_target: float,
     sampling_percentage: float = 0.1,
     failure_probability: float = 0.2,
-    examples_df_txt: list[str] | None = None,
->>>>>>> 92ebfeab
+    examples_multimodal_data: list[dict[str, Any]] | None = None,
     examples_answers: list[bool] | None = None,
     map_instruction: str | None = None,
     map_examples: pd.DataFrame | None = None,
@@ -117,7 +116,7 @@
 ) -> SemanticJoinOutput:
     """
     Joins two series using a cascade helper model and a large model.
-    
+
     Args:
         l1 (pd.Series): The first series.
         l2 (pd.Series): The second series.
@@ -130,20 +129,20 @@
         precision_target (float): The target precision.
         sampling_percentage (float): The percentage of the data to sample. Defaults to 0.1.
         failure_probability (float): The failure probability. Defaults to 0.2.
-        examples_df_txt list[str] | None): The examples dataframe text. Defaults to None.
+        examples_multimodal_data (list[dict[str, Any]] | None): The examples multimodal data. Defaults to None.
         examples_answers (list[bool] | None): The answers for examples. Defaults to None.
         map_instruction (str | None): The map instruction. Defaults to None.
         map_examples (pd.DataFrame | None): The map examples. Defaults to None.
         cot_reasoning (list[str] | None): The reasoning for CoT. Defaults to None.
         default (bool): The default value for the join in case of parsing errors. Defaults to True.
         strategy (str | None): The reasoning strategy. Defaults to None.
-        
+
     Returns:
         SemanticJoinOutput: The join results, filter outputs, all raw outputs, all explanations, and stats.
-        
+
         Note that filter_outputs, all_raw_outputs, and all_explanations are empty list because
         the helper model do not generate these outputs.
-        
+
         SemanticJoinOutput.stats:
             join_resolved_by_helper_model: total number of join records resolved by the helper model
             join_helper_positive: number of high confidence positive results from the helper model
@@ -160,14 +159,6 @@
     num_helper = 0
     num_large = 0
 
-<<<<<<< HEAD
-    for id1, i1 in zip(ids1, left_multimodal_data):
-        # perform llm filter
-        modified_docs = task_instructions.merge_multimodal_info([i1], right_multimodal_data)
-        helper_output = sem_filter(
-            modified_docs,
-            lotus.settings.helper_lm,
-=======
     # Determine the join plan
     helper_high_conf, helper_low_conf, num_helper_high_conf_neg, join_optimization_cost = join_optimizer(
         recall_target,
@@ -179,26 +170,26 @@
         user_instruction,
         sampling_percentage=sampling_percentage,
         failure_probability=failure_probability,
-        examples_df_txt=examples_df_txt,
+        examples_multimodal_data=examples_multimodal_data,
         examples_answers=examples_answers,
         map_instruction=map_instruction,
         map_examples=map_examples,
         cot_reasoning=cot_reasoning,
         default=default,
         strategy=strategy,
-        )
+    )
 
     num_helper = len(helper_high_conf)
     num_large = len(helper_low_conf)
-    
+
     # Accept helper results with high confidence
-    join_results = [(row['_left_id'], row['_right_id'], None) for _, row in helper_high_conf.iterrows()]
+    join_results = [(row["_left_id"], row["_right_id"], None) for _, row in helper_high_conf.iterrows()]
 
     # Send low confidence rows to large LM
     for unique_l1 in helper_low_conf[col1_label].unique():
-        unique_l1_id = helper_low_conf[helper_low_conf[col1_label] == unique_l1]['_left_id'].iloc[0]
+        unique_l1_id = helper_low_conf[helper_low_conf[col1_label] == unique_l1]["_left_id"].iloc[0]
         l2_for_l1 = helper_low_conf[helper_low_conf[col1_label] == unique_l1][col2_label]
-        l2_for_l1_index = helper_low_conf[helper_low_conf[col1_label] == unique_l1]['_right_id']
+        l2_for_l1_index = helper_low_conf[helper_low_conf[col1_label] == unique_l1]["_right_id"]
         large_join_output = sem_join(
             pd.Series([unique_l1]),
             l2_for_l1,
@@ -207,7 +198,6 @@
             col1_label,
             col2_label,
             lotus.settings.lm,
->>>>>>> 92ebfeab
             user_instruction,
             examples_multimodal_data=examples_multimodal_data,
             examples_answers=examples_answers,
@@ -215,88 +205,21 @@
             default=default,
             strategy=strategy,
         )
-<<<<<<< HEAD
-        helper_outputs = helper_output.outputs
-        helper_raw_outputs = helper_output.raw_outputs
-        helper_explanations = helper_output.explanations
-        helper_logprobs = helper_output.logprobs
-        assert helper_logprobs is not None
-
-        high_conf_idxs = set()
-        # Get the logprobs in a standardized format
-        formatted_logprobs = lotus.settings.helper_lm.format_logprobs_for_cascade(helper_logprobs)
-        tokens, confidences = formatted_logprobs.tokens, formatted_logprobs.confidences
-
-        for doc_idx in range(len(helper_outputs)):
-            # Find where true/false is said and look at confidence
-            for token_idx in range(len(tokens[doc_idx]) - 1, -1, -1):
-                if tokens[doc_idx][token_idx].strip(" \n").lower() in ["true", "false"]:
-                    confidence = confidences[doc_idx][token_idx]
-                    if confidence >= cascade_threshold:
-                        high_conf_idxs.add(doc_idx)
-
-        # Send low confidence samples to large LM
-        low_conf_idxs = sorted([i for i in range(len(helper_outputs)) if i not in high_conf_idxs])
-        low_conf_docs = [modified_docs[idx] for idx in low_conf_idxs]
-
-        if len(low_conf_docs) > 0:
-            large_output = sem_filter(
-                low_conf_docs,
-                lotus.settings.lm,
-                user_instruction,
-                default=default,
-                examples_multimodal_data=examples_multimodal_data,
-                examples_answers=examples_answers,
-                cot_reasoning=cot_reasoning,
-                strategy=strategy,
-            )
-            large_outputs = large_output.outputs
-            large_raw_outputs = large_output.raw_outputs
-            large_explanations = large_output.explanations
-
-        outputs: list[bool] = [False] * len(modified_docs)
-        raw_outputs: list[str] = [""] * len(modified_docs)
-        explanations: list[str | None] = [None] * len(modified_docs)
-
-        for idx in high_conf_idxs:
-            outputs[idx] = helper_outputs[idx]
-            raw_outputs[idx] = helper_raw_outputs[idx]
-            explanations[idx] = helper_explanations[idx]
-
-        for idx, large_idx in enumerate(low_conf_idxs):
-            outputs[large_idx] = large_outputs[idx]
-            raw_outputs[large_idx] = large_raw_outputs[idx]
-            explanations[large_idx] = large_explanations[idx]
-
-        filter_outputs.extend(outputs)
-        all_raw_outputs.extend(raw_outputs)
-        all_explanations.extend(explanations)
-
-        join_results.extend(
-            [
-                (id1, ids2[i], explanation)
-                for i, (output, explanation) in enumerate(zip(outputs, explanations))
-                if output
-            ]
-        )
-
-        num_helper += len(high_conf_idxs)
-        num_large += len(low_conf_idxs)
-=======
-    
+
         join_results.extend(large_join_output.join_results)
->>>>>>> 92ebfeab
 
     lotus.logger.debug(f"outputs: {filter_outputs}")
     lotus.logger.debug(f"explanations: {all_explanations}")
 
     # Log join cascade stats:
-    stats = {"join_resolved_by_helper_model": num_helper + num_helper_high_conf_neg,
-             "join_helper_positive": num_helper,
-             "join_helper_negative": num_helper_high_conf_neg,
-             "join_resolved_by_large_model": num_large,
-             "optimized_join_cost": join_optimization_cost,
-             "total_LM_calls": join_optimization_cost + num_large}
+    stats = {
+        "join_resolved_by_helper_model": num_helper + num_helper_high_conf_neg,
+        "join_helper_positive": num_helper,
+        "join_helper_negative": num_helper_high_conf_neg,
+        "join_resolved_by_large_model": num_large,
+        "optimized_join_cost": join_optimization_cost,
+        "total_LM_calls": join_optimization_cost + num_large,
+    }
 
     return SemanticJoinOutput(
         join_results=join_results,
@@ -307,21 +230,16 @@
     )
 
 
-def run_sem_sim_join(
-    l1: pd.Series,
-    l2: pd.Series,
-    col1_label: str,
-    col2_label: str
-) -> pd.DataFrame:
+def run_sem_sim_join(l1: pd.Series, l2: pd.Series, col1_label: str, col2_label: str) -> pd.DataFrame:
     """
     Wrapper function to run sem_sim_join in sem_join then calibrate the scores for approximate join
-    
+
     Args:
         l1 (pd.Series): The first series.
         l2 (pd.Series): The second series.
         col1_label (str): The label for the first column.
         col2_label (str): The label for the second column.
-        
+
     Returns:
         pd.DataFrame: The similarity join results.
     """
@@ -338,15 +256,10 @@
 
     K = len(l2) * len(l1)
     # Run sem_sim_join as helper on the sampled data
-    out = l1_df.sem_sim_join(
-        l2_df, 
-        left_on=col1_label, 
-        right_on=col2_label, 
-        K=K, 
-        keep_index=True)
+    out = l1_df.sem_sim_join(l2_df, left_on=col1_label, right_on=col2_label, K=K, keep_index=True)
 
     # Correct helper scores
-    out['_scores'] = calibrate_sem_sim_join(out['_scores'].tolist())
+    out["_scores"] = calibrate_sem_sim_join(out["_scores"].tolist())
     return out
 
 
@@ -355,18 +268,18 @@
     col1_label: str,
     col2_label: str,
     map_instruction: str | None = None,
-    map_examples: pd.DataFrame | None = None
+    map_examples: pd.DataFrame | None = None,
 ) -> tuple[pd.DataFrame, str]:
     """
     Wrapper function to run sem_map in sem_join.
-    
+
     Args:
         l1 (pd.Series): The first series.
         col1_label (str): The label for the first column.
         col2_label (str): The label for the second column.
         map_instruction (str): The map instruction. Defaults to None.
         map_examples (pd.DataFrame): The map examples. Defaults to None.
-        
+
     Returns:
         tuple[pd.DataFrame, str]: The mapped DataFrame and the mapped column name.
     """
@@ -374,12 +287,12 @@
         real_left_on = col1_label.split(":left")[0]
     else:
         real_left_on = col1_label
-        
+
     if ":right" in col2_label:
         real_right_on = col2_label.split(":right")[0]
     else:
         real_right_on = col2_label
-    
+
     inst = ""
     if map_instruction:
         inst = map_instruction
@@ -390,12 +303,9 @@
     # Transform l1 into DataFrame for sem_map
     l1_df = l1.to_frame(name=real_left_on)
     mapped_col1_name = f"_{col1_label}"
-    
+
     # Map l1 to l2
-    out = l1_df.sem_map(
-        inst,
-        suffix=mapped_col1_name,
-        examples=map_examples)
+    out = l1_df.sem_map(inst, suffix=mapped_col1_name, examples=map_examples)
     out = out.rename(columns={real_left_on: col1_label})
 
     return out, mapped_col1_name
@@ -411,7 +321,7 @@
     user_instruction: str,
     sampling_percentage: float = 0.1,
     failure_probability: float = 0.2,
-    examples_df_txt: list[str] | None = None,
+    examples_multimodal_data: list[dict[str, Any]] | None = None,
     examples_answers: list[bool] | None = None,
     map_instruction: str | None = None,
     map_examples: pd.DataFrame | None = None,
@@ -420,9 +330,9 @@
     strategy: str | None = None,
 ) -> tuple[pd.DataFrame, pd.DataFrame, int, int]:
     """
-    Find most cost-effective join plan between Search-Filter and Map-Search-Filter 
+    Find most cost-effective join plan between Search-Filter and Map-Search-Filter
     while satisfying the recall and precision target.
-    
+
     Args:
         recall_target (float): The target recall.
         precision_target (float): The target precision.
@@ -433,20 +343,20 @@
         user_instruction (str): The user instruction for join.
         sampling_percentage (float): The percentage of the data to sample. Defaults to 0.1.
         failure_probability (float): The failure probability. Defaults to 0.2.
-        examples_df_txt (list[str] | None): The examples dataframe text. Defaults to None.
+        examples_multimodal_data (list[dict[str, Any]] | None): The examples multimodal data. Defaults to None.
         examples_answers (list[bool] | None): The answers for examples. Defaults to None.
         map_instruction (str | None): The map instruction. Defaults to None.
         map_examples (pd.DataFrame | None): The map examples. Defaults to None.
         cot_reasoning (list[str] | None): The reasoning for CoT. Defaults to None.
         default (bool): The default value for the join in case of parsing errors. Defaults to True.
         strategy (str | None): The reasoning strategy. Defaults to None.
-    
+
     returns:
         tuple[pd.DataFrame, pd.DataFrame]: The high confidence and low confidence join results.
         int: The number of high confidence negative results.
         int: The number of LM calls from optimizing join plan.
     """
-    
+
     # Helper is currently default to similiarity join
     if lotus.settings.helper_lm is not None:
         lotus.logger.debug("Helper model is not supported yet. Default to similarity join.")
@@ -454,64 +364,72 @@
     # Learn search-filter thresholds
     sf_helper_join = run_sem_sim_join(l1, l2, col1_label, col2_label)
     sf_t_pos, sf_t_neg, sf_learn_cost = learn_join_cascade_threshold(
-        sf_helper_join, 
-        recall_target, 
-        precision_target, 
+        sf_helper_join,
+        recall_target,
+        precision_target,
         col1_label,
-        col2_label, 
-        user_instruction, 
+        col2_label,
+        user_instruction,
         sampling_percentage,
         delta=failure_probability / 2,
-        examples_df_txt=examples_df_txt,
+        examples_multimodal_data=examples_multimodal_data,
         examples_answers=examples_answers,
         cot_reasoning=cot_reasoning,
         default=default,
-        strategy=strategy)
-    sf_high_conf = sf_helper_join[sf_helper_join['_scores'] >= sf_t_pos]
-    sf_high_conf_neg = len(sf_helper_join[sf_helper_join['_scores'] <= sf_t_neg])
-    sf_low_conf = sf_helper_join[(sf_helper_join['_scores'] < sf_t_pos) & (sf_helper_join['_scores'] > sf_t_neg)]
+        strategy=strategy,
+    )
+    sf_high_conf = sf_helper_join[sf_helper_join["_scores"] >= sf_t_pos]
+    sf_high_conf_neg = len(sf_helper_join[sf_helper_join["_scores"] <= sf_t_neg])
+    sf_low_conf = sf_helper_join[(sf_helper_join["_scores"] < sf_t_pos) & (sf_helper_join["_scores"] > sf_t_neg)]
     sf_cost = len(sf_low_conf)
 
     # Learn map-search-filter thresholds
-    mapped_l1, mapped_col1_label = map_l1_to_l2(l1, col1_label, col2_label, map_instruction=map_instruction, map_examples=map_examples)
+    mapped_l1, mapped_col1_label = map_l1_to_l2(
+        l1, col1_label, col2_label, map_instruction=map_instruction, map_examples=map_examples
+    )
     msf_helper_join = run_sem_sim_join(mapped_l1, l2, mapped_col1_label, col2_label)
     msf_t_pos, msf_t_neg, msf_learn_cost = learn_join_cascade_threshold(
-        msf_helper_join, 
-        recall_target, 
-        precision_target, 
+        msf_helper_join,
+        recall_target,
+        precision_target,
         col1_label,
         col2_label,
-        user_instruction, 
+        user_instruction,
         sampling_percentage,
         delta=failure_probability / 2,
-        examples_df_txt=examples_df_txt,
+        examples_multimodal_data=examples_multimodal_data,
         examples_answers=examples_answers,
         cot_reasoning=cot_reasoning,
         default=default,
-        strategy=strategy)
-    msf_high_conf = msf_helper_join[msf_helper_join['_scores'] >= msf_t_pos]
-    msf_high_conf_neg = len(msf_helper_join[msf_helper_join['_scores'] <= msf_t_neg])
-    msf_low_conf = msf_helper_join[(msf_helper_join['_scores'] < msf_t_pos) & (msf_helper_join['_scores'] > msf_t_neg)]
+        strategy=strategy,
+    )
+    msf_high_conf = msf_helper_join[msf_helper_join["_scores"] >= msf_t_pos]
+    msf_high_conf_neg = len(msf_helper_join[msf_helper_join["_scores"] <= msf_t_neg])
+    msf_low_conf = msf_helper_join[(msf_helper_join["_scores"] < msf_t_pos) & (msf_helper_join["_scores"] > msf_t_neg)]
     msf_cost = len(msf_low_conf)
-    msf_learn_cost += len(l1) # cost from map l1 to l2
+    msf_learn_cost += len(l1)  # cost from map l1 to l2
 
     # Select the cheaper join plan
     lotus.logger.info("Join Optimizer: plan cost analysis:")
     lotus.logger.info(f"    Search-Filter: {sf_cost} LLM calls.")
-    lotus.logger.info(f"    Search-Filter: accept {len(sf_high_conf)} helper positive results, {sf_high_conf_neg} helper negative results.")
+    lotus.logger.info(
+        f"    Search-Filter: accept {len(sf_high_conf)} helper positive results, {sf_high_conf_neg} helper negative results."
+    )
     lotus.logger.info(f"    Map-Search-Filter: {msf_cost} LLM calls.")
-    lotus.logger.info(f"    Map-Search-Filter: accept {len(msf_high_conf)} helper positive results, {msf_high_conf_neg} helper negative results.")
+    lotus.logger.info(
+        f"    Map-Search-Filter: accept {len(msf_high_conf)} helper positive results, {msf_high_conf_neg} helper negative results."
+    )
 
     learning_cost = sf_learn_cost + msf_learn_cost
     if sf_cost < msf_cost:
         lotus.logger.info("Proceeding with Search-Filter")
-        sf_high_conf = sf_high_conf.sort_values(by='_scores', ascending=False)
-        sf_low_conf = sf_low_conf.sort_values(by='_scores', ascending=False)
+        sf_high_conf = sf_high_conf.sort_values(by="_scores", ascending=False)
+        sf_low_conf = sf_low_conf.sort_values(by="_scores", ascending=False)
         return sf_high_conf, sf_low_conf, sf_high_conf_neg, learning_cost
     else:
         lotus.logger.info("Proceeding with Map-Search-Filter")
-        msf_high_conf = msf_high_conf.sort_values(by='_scores', ascending=False)
-        msf_low_conf = msf_low_conf.sort_values(by='_scores', ascending=False)
+        msf_high_conf = msf_high_conf.sort_values(by="_scores", ascending=False)
+        msf_low_conf = msf_low_conf.sort_values(by="_scores", ascending=False)
         return msf_high_conf, msf_low_conf, msf_high_conf_neg, learning_cost
 
 
@@ -524,14 +442,14 @@
     user_instruction: str,
     sampling_percentage: float = 0.1,
     delta: float = 0.2,
-    examples_df_txt: list[str] | None = None,
+    examples_multimodal_data: list[dict[str, Any]] | None = None,
     examples_answers: list[bool] | None = None,
     cot_reasoning: list[str] | None = None,
     default: bool = True,
     strategy: str | None = None,
 ) -> tuple[float, float, int]:
     """
-    Extract a small sample of the data and find the optimal threshold pair that satisfies the recall and 
+    Extract a small sample of the data and find the optimal threshold pair that satisfies the recall and
     precision target.
 
     Args:
@@ -543,7 +461,7 @@
         user_instruction (str): The user instruction for join.
         sampling_percentage (float): The percentage of the data to sample. Defaults to 0.1.
         delta (float): The failure probability. Defaults to 0.2.
-        examples_df_txt (list[str] | None): The examples dataframe text. Defaults to None.
+        examples_multimodal_data (list[dict[str, Any]] | None): The examples multimodal data. Defaults to None.
         examples_answers (list[bool] | None): The answers for examples. Defaults to None.
         cot_reasoning (list[str] | None): The reasoning for CoT. Defaults to None.
         default (bool): The default value for the join in case of parsing errors. Defaults to True.
@@ -552,25 +470,25 @@
         tuple: The positive threshold, negative threshold, and the number of LM calls from learning thresholds.
     """
     # Sample a small subset of the helper join result
-    helper_scores = helper_join['_scores'].tolist()
-    
+    helper_scores = helper_join["_scores"].tolist()
+
     sample_indices, correction_factors = importance_sampling(helper_scores, sampling_percentage)
     lotus.logger.info(f"Sampled {len(sample_indices)} out of {len(helper_scores)} helper join results.")
 
     sample_df = helper_join.iloc[sample_indices]
-    sample_scores = sample_df['_scores'].tolist()
+    sample_scores = sample_df["_scores"].tolist()
     sample_correction_factors = correction_factors[sample_indices]
 
     col_li = [col1_label, col2_label]
-    sample_df_txt = task_instructions.df2text(sample_df, col_li)
+    sample_multimodal_data = task_instructions.df2multimodal_info(sample_df, col_li)
 
     try:
         output = sem_filter(
-            sample_df_txt,
+            sample_multimodal_data,
             lotus.settings.lm,
             user_instruction,
             default=default,
-            examples_df_txt=examples_df_txt,
+            examples_multimodal_data=examples_multimodal_data,
             examples_answers=examples_answers,
             cot_reasoning=cot_reasoning,
             strategy=strategy,
@@ -582,7 +500,7 @@
             sample_correction_factors=sample_correction_factors,
             recall_target=recall_target,
             precision_target=precision_target,
-            delta=delta
+            delta=delta,
         )
 
         lotus.logger.info(f"Learned cascade thresholds: {(pos_threshold, neg_threshold)}")
@@ -591,7 +509,7 @@
         lotus.logger.error(f"Error while learning filter cascade thresholds: {e}")
         lotus.logger.error("Default to full join.")
         return 1.0, 0.0, len(sample_indices)
-    
+
     return pos_threshold, neg_threshold, len(sample_indices)
 
 
@@ -692,7 +610,6 @@
         cot_reasoning = None
         if examples is not None:
             assert "Answer" in examples.columns, "Answer must be a column in examples dataframe"
-            examples_multimodal_data = []
             examples_multimodal_data = task_instructions.df2multimodal_info(examples, [real_left_on, real_right_on])
             examples_answers = examples["Answer"].tolist()
 
@@ -700,51 +617,30 @@
                 return_explanations = True
                 cot_reasoning = examples["Reasoning"].tolist()
 
-<<<<<<< HEAD
-        df1 = self._obj.copy()
-        df2 = other.copy()
-        df1["_left_id"] = self._obj.index
-        df2["_right_id"] = other.index
-        # add suffix to column names
-        for col in df1.columns:
-            if col in df2.columns:
-                df1.rename(columns={col: col + ":left"}, inplace=True)
-                df2.rename(columns={col: col + ":right"}, inplace=True)
-
-        # create a new column with same data as real_left_on but name left_on
-        if left_on not in df1.columns:
-            df1.rename(columns={real_left_on: left_on}, inplace=True)
-        if right_on not in df2.columns:
-            df2.rename(columns={real_right_on: right_on}, inplace=True)
-        left_multimodal_data = task_instructions.df2multimodal_info(df1, [left_on])
-        right_multimodal_data = task_instructions.df2multimodal_info(df2, [right_on])
-
-        if cascade_threshold is not None:
-=======
         num_full_join = len(self._obj) * len(other)
 
-        if  (cascade_args is not None) and \
-            (cascade_args.recall_target is not None or cascade_args.precision_target is not None) and \
-            (num_full_join >= lotus.settings.min_join_cascade_size):
+        if (
+            (cascade_args is not None)
+            and (cascade_args.recall_target is not None or cascade_args.precision_target is not None)
+            and (num_full_join >= lotus.settings.min_join_cascade_size)
+        ):
             cascade_args.recall_target = 1.0 if cascade_args.recall_target is None else cascade_args.recall_target
-            cascade_args.precision_target = 1.0 if cascade_args.precision_target is None else cascade_args.precision_target
->>>>>>> 92ebfeab
+            cascade_args.precision_target = (
+                1.0 if cascade_args.precision_target is None else cascade_args.precision_target
+            )
             output = sem_join_cascade(
-                left_multimodal_data,
-                right_multimodal_data,
+                self._obj[real_left_on],
+                other[real_right_on],
                 self._obj.index,
                 other.index,
+                left_on,
+                right_on,
                 join_instruction,
-<<<<<<< HEAD
-                cascade_threshold,
-                examples_multimodal_data=examples_multimodal_data,
-=======
                 cascade_args.recall_target,
                 cascade_args.precision_target,
                 sampling_percentage=cascade_args.sampling_percentage,
                 failure_probability=cascade_args.failure_probability,
-                examples_df_txt=examples_df_txt,
->>>>>>> 92ebfeab
+                examples_multimodal_data=examples_multimodal_data,
                 examples_answers=examples_answers,
                 map_instruction=cascade_args.map_instruction,
                 map_examples=cascade_args.map_examples,
@@ -754,10 +650,12 @@
             )
         else:
             output = sem_join(
-                left_multimodal_data,
-                right_multimodal_data,
+                self._obj[real_left_on],
+                other[real_right_on],
                 self._obj.index,
                 other.index,
+                left_on,
+                right_on,
                 lotus.settings.lm,
                 join_instruction,
                 examples_multimodal_data=examples_multimodal_data,
@@ -772,18 +670,25 @@
         lotus.logger.debug(f"join_results: {join_results}")
         lotus.logger.debug(f"all_raw_outputs: {all_raw_outputs}")
 
+        df1 = self._obj.copy()
+        df2 = other.copy()
+        df1["_left_id"] = self._obj.index
+        df2["_right_id"] = other.index
+        # add suffix to column names
+        for col in df1.columns:
+            if col in df2.columns:
+                df1.rename(columns={col: col + ":left"}, inplace=True)
+                df2.rename(columns={col: col + ":right"}, inplace=True)
+
         if return_explanations:
-            temp_df = pd.DataFrame(join_results, columns=["_left_id", "_right_id", f"explanation{suffix}"]).set_index(
-                "_left_id"
-            )
+            temp_df = pd.DataFrame(join_results, columns=["_left_id", "_right_id", f"explanation{suffix}"])
         else:
-            temp_df = pd.DataFrame(
-                [(jr[0], jr[1]) for jr in join_results], columns=["_left_id", "_right_id"]
-            ).set_index("_left_id")
-
-        df1 = df1.join(temp_df, how="right", on="_left_id")
-        joined_df = df1.join(df2.set_index("_right_id"), how="left", on="_right_id").drop(
-            columns=["_left_id", "_right_id"]
+            temp_df = pd.DataFrame([(jr[0], jr[1]) for jr in join_results], columns=["_left_id", "_right_id"])
+
+        joined_df = (
+            df1.join(temp_df.set_index("_left_id"), how="right", on="_left_id")
+            .join(df2.set_index("_right_id"), how="left", on="_right_id")
+            .drop(columns=["_left_id", "_right_id"])
         )
 
         if output.stats and return_stats:
