--- conflicted
+++ resolved
@@ -84,23 +84,15 @@
     # prepare model inputs
     inputs = []
     for doc in docs:
-<<<<<<< HEAD
-        prompt = lotus.templates.task_instructions.map_formatter(
-=======
         prompt = task_instructions.map_formatter(
->>>>>>> 46776bc9
             model,
             doc,
             user_instruction,
             examples_multimodal_data,
             examples_answers,
             cot_reasoning,
-<<<<<<< HEAD
             prompt_strategy=prompt_strategy,
-=======
-            strategy=strategy,
             system_prompt=system_prompt,
->>>>>>> 46776bc9
         )
         lotus.logger.debug(f"input to model: {prompt}")
         lotus.logger.debug(f"inputs content to model: {[x.get('content') for x in prompt]}")
