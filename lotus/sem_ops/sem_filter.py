--- conflicted
+++ resolved
@@ -79,15 +79,8 @@
     lm: lotus.models.LM,
     formatted_usr_instr: str,
     default: bool,
-<<<<<<< HEAD
-    recall_target: float,
-    precision_target: float,
-    delta: float,
+    cascade_args: CascadeArgs,
     proxy_scores: list[float],
-=======
-    cascade_args: CascadeArgs,
-    helper_true_probs: list[float],
->>>>>>> 31374e87
     sample_correction_factors: NDArray[np.float64],
     examples_multimodal_data: list[dict[str, Any]] | None = None,
     examples_answers: list[bool] | None = None,
@@ -234,7 +227,6 @@
                     "Recall target, precision target, and confidence need to be specified for learned thresholds."
                 )
 
-<<<<<<< HEAD
             # Get the proxy scores
             if cascade_method == CascadeMethod.HELPER_LM:
                 if not lotus.settings.helper_lm:
@@ -259,10 +251,11 @@
                     progress_bar_desc="Running helper LM",
                 )
                 _, helper_logprobs = helper_output.outputs, helper_output.logprobs
+                assert helper_logprobs is not None
                 formatted_helper_logprobs: LogprobsForFilterCascade = (
                     lotus.settings.helper_lm.format_logprobs_for_filter_cascade(helper_logprobs)
                 )
-                proxy_scores = calibrate_llm_logprobs(formatted_helper_logprobs.true_probs)
+                proxy_scores = calibrate_llm_logprobs(formatted_helper_logprobs.true_probs, cascade_args)
             elif cascade_method == CascadeMethod.EMBEDDING_MODEL:
                 if not lotus.settings.rm:
                     raise ValueError("RM must be set in settings")
@@ -271,32 +264,7 @@
                 search_df = self._obj.sem_search(col_li[0], formatted_usr_instr, K=len(self._obj), return_scores=True)
                 proxy_scores = search_df["vec_scores_sim_score"].tolist()
 
-            sample_indices, correction_factors = importance_sampling(proxy_scores, cascade_args.sampling_percentage)
-=======
-            # Run small LM and get logits
-            helper_output = sem_filter(
-                multimodal_data,
-                lotus.settings.helper_lm,
-                formatted_usr_instr,
-                default=default,
-                examples_multimodal_data=helper_examples_multimodal_data,
-                examples_answers=helper_examples_answers,
-                cot_reasoning=helper_cot_reasoning,
-                logprobs=True,
-                strategy=helper_strategy,
-                safe_mode=safe_mode,
-                show_progress_bar=True,
-                progress_bar_desc="Running helper LM",
-            )
-            helper_outputs, helper_logprobs = helper_output.outputs, helper_output.logprobs
-            assert helper_logprobs is not None
-            formatted_helper_logprobs: LogprobsForFilterCascade = (
-                lotus.settings.helper_lm.format_logprobs_for_filter_cascade(helper_logprobs)
-            )
-            helper_true_probs = calibrate_llm_logprobs(formatted_helper_logprobs.true_probs, cascade_args)
-
-            sample_indices, correction_factors = importance_sampling(helper_true_probs, cascade_args)
->>>>>>> 31374e87
+            sample_indices, correction_factors = importance_sampling(proxy_scores, cascade_args)
             sample_df = self._obj.loc[sample_indices]
             sample_multimodal_data = task_instructions.df2multimodal_info(sample_df, col_li)
             sample_proxy_scores = [proxy_scores[i] for i in sample_indices]
@@ -307,15 +275,8 @@
                 lm=lotus.settings.lm,
                 formatted_usr_instr=formatted_usr_instr,
                 default=default,
-<<<<<<< HEAD
-                recall_target=cascade_args.recall_target,
-                precision_target=cascade_args.precision_target,
-                delta=cascade_args.failure_probability / 2,
+                cascade_args=cascade_args,
                 proxy_scores=sample_proxy_scores,
-=======
-                cascade_args=cascade_args,
-                helper_true_probs=sample_helper_true_probs,
->>>>>>> 31374e87
                 sample_correction_factors=sample_correction_factors,
                 examples_multimodal_data=examples_multimodal_data,
                 examples_answers=examples_answers,
