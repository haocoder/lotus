import heapq
import re
from typing import Any

import numpy as np
import pandas as pd
from tqdm import tqdm

import lotus
from lotus.cache import operator_cache
from lotus.templates import task_instructions
from lotus.types import LMOutput, ReasoningStrategy, SemanticTopKOutput
from lotus.utils import show_safe_mode


def get_match_prompt_binary(
    doc1: dict[str, Any],
    doc2: dict[str, Any],
    user_instruction: str,
    model: lotus.models.LM,
    strategy: ReasoningStrategy | None = None,
) -> list[dict[str, Any]]:
<<<<<<< HEAD
    if strategy == ReasoningStrategy.CoT:
=======
    """
    Generate a binary comparison prompt for two documents.

    This function creates a prompt that asks the language model to compare two
    documents and select the one that better matches the user's instruction.
    It supports different reasoning strategies including chain-of-thought.

    Args:
        doc1 (dict[str, Any]): The first document to compare. Should contain
            multimodal information (text, images, etc.).
        doc2 (dict[str, Any]): The second document to compare. Should contain
            multimodal information (text, images, etc.).
        user_instruction (str): The natural language instruction that defines
            the comparison criteria.
        model (lotus.models.LM): The language model instance to use for comparison.
        strategy (ReasoningStrategy | None, optional): The reasoning strategy to use.
            Can be None, COT, or ZS_COT. Defaults to None.

    Returns:
        list[dict[str, Any]]: A list of message dictionaries formatted for the
            language model API.

    Example:
        >>> doc1 = {"text": "Machine learning tutorial"}
        >>> doc2 = {"text": "Data science guide"}
        >>> model = LM(model="gpt-4o")
        >>> prompt = get_match_prompt_binary(doc1, doc2, "Which is more relevant to AI?", model)
    """
    if strategy == ReasoningStrategy.ZS_COT:
>>>>>>> 30700dd0
        sys_prompt = (
            "Your job is to to select and return the most relevant document to the user's question.\n"
            "Carefully read the user's question and the two documents provided below.\n"
            'First give your reasoning. Then you MUST end your output with "Answer: Document 1 or Document 2"\n'
            'You must pick a number and cannot say things like "None" or "Neither"\n'
            'Remember to explicitly state "Answer:" at the end before your choice.'
        )
    else:
        sys_prompt = (
            "Your job is to to select and return the most relevant document to the user's question.\n"
            "Carefully read the user's question and the two documents provided below.\n"
            'Respond only with the label of the document such as "Document NUMBER".\n'
            "NUMBER must be either 1 or 2, depending on which document is most relevant.\n"
            'You must pick a number and cannot say things like "None" or "Neither"'
        )
    prompt = [{"type": "text", "text": f"Question: {user_instruction}\n"}]
    for idx, doc in enumerate([doc1, doc2]):
        content_text, content_image_inputs = task_instructions.context_formatter(doc)
        prompt += [{"type": "text", "text": f"\nDocument {idx+1}:\n{content_text}"}, *content_image_inputs]

    if strategy == ReasoningStrategy.CoT and model.is_deepseek():
        deepseek_instructions = """Please think through your reasoning step by step, then provide your final answer.
        You must put your reasoning insdie the <think></think> tags, then provide your 
        final answer after the </think> tag with the format: Answer: your answer."""
        prompt += [{"type": "text", "text": f"\n{deepseek_instructions}"}]

    messages: list[dict[str, Any]] = [{"role": "system", "content": sys_prompt}, {"role": "user", "content": prompt}]
    lotus.logger.debug(f"Prompt: {messages}")
    return messages


def parse_ans_binary(answer: str) -> tuple[bool, str]:
    """
    Parse a binary comparison answer from the language model.

    This function extracts the model's choice (Document 1 or Document 2) and any
    chain-of-thought reasoning from the response.

    Args:
        answer (str): The raw response from the language model.

    Returns:
        tuple[bool, str]: A tuple containing:
            - bool: True if Document 1 was selected, False if Document 2 was selected
            - str: Any chain-of-thought reasoning found in the response

    Example:
        >>> parse_ans_binary("Document 1 is more relevant because it focuses on AI.")
        (True, "")
        >>> parse_ans_binary("<think>Both are relevant but Document 1 is more specific</think>Answer: Document 1")
        (True, "Both are relevant but Document 1 is more specific")
    """
    lotus.logger.debug(f"Response from model: {answer}")
    cot_explanation = ""
    try:
        think_start = answer.find("<think>")
        think_end = answer.find("</think>")

        if think_start != -1 and think_end != -1:
            cot_explanation = answer[think_start + len("<think>") : think_end].strip()
            answer = answer[think_end + len("</think>") :].strip()
        else:
            answer_idx = answer.lower().find("answer:")
            if answer_idx != -1:
                cot_explanation = answer[:answer_idx].strip()
                answer = answer[answer_idx:].strip()

        matches = list(re.finditer(r"Document[\s*](\d+)", answer, re.IGNORECASE))
        if len(matches) == 0:
            matches = list(re.finditer(r"(\d+)", answer, re.IGNORECASE))
        ans = int(matches[-1].group(1)) - 1
        if ans not in [0, 1]:
            lotus.logger.info(f"Could not parse {answer}")
            return True, cot_explanation
        return ans == 0, cot_explanation
    except Exception:
        lotus.logger.info(f"Could not parse {answer}")
        return True, cot_explanation


def compare_batch_binary(
    pairs: list[tuple[dict[str, Any], dict[str, Any]]],
    model: lotus.models.LM,
    user_instruction: str,
    strategy: ReasoningStrategy | None = None,
) -> tuple[list[bool], list[str], int]:
    """
    Compare multiple pairs of documents using binary classification.

    This function processes a batch of document pairs, comparing each pair
    according to the user's instruction and returning the results.

    Args:
        pairs (list[tuple[dict[str, Any], dict[str, Any]]]): List of document
            pairs to compare. Each pair should contain two documents.
        model (lotus.models.LM): The language model instance to use for comparison.
        user_instruction (str): The natural language instruction that defines
            the comparison criteria.
        strategy (ReasoningStrategy | None, optional): The reasoning strategy to use.
            Can be None, COT, or ZS_COT. Defaults to None.

    Returns:
        tuple[list[bool], list[str], int]: A tuple containing:
            - list[bool]: Results for each pair (True if first document wins, False otherwise)
            - list[str]: Explanations for each comparison
            - int: Total number of tokens used

    Example:
        >>> pairs = [({"text": "AI guide"}, {"text": "ML tutorial"})]
        >>> model = LM(model="gpt-4o")
        >>> results, explanations, tokens = compare_batch_binary(pairs, model, "Which is more relevant to beginners?")
    """
    match_prompts = []
    tokens = 0
    for doc1, doc2 in pairs:
        match_prompts.append(get_match_prompt_binary(doc1, doc2, user_instruction, strategy=strategy, model=model))
        tokens += model.count_tokens(match_prompts[-1])
    lm_results: LMOutput = model(match_prompts, show_progress_bar=False)
    result_explanations = list(map(parse_ans_binary, lm_results.outputs))
    results = [r[0] for r in result_explanations]
    explanations = [r[1] for r in result_explanations]
    return results, explanations, tokens


def compare_batch_binary_cascade(
    pairs: list[tuple[dict[str, Any], dict[str, Any]]],
    model: lotus.models.LM,
    user_instruction: str,
    cascade_threshold: float,
    strategy: ReasoningStrategy | None = None,
) -> tuple[list[bool], list[str], int, int, int]:
    """
    Compare multiple pairs of documents using a cascade approach.

    This function uses a two-stage approach: first a smaller/faster model makes
    predictions, then a larger/more accurate model is used for low-confidence cases.

    Args:
        pairs (list[tuple[dict[str, Any], dict[str, Any]]]): List of document
            pairs to compare. Each pair should contain two documents.
        model (lotus.models.LM): The large language model instance to use for
            high-confidence cases.
        user_instruction (str): The natural language instruction that defines
            the comparison criteria.
        cascade_threshold (float): Confidence threshold for using the large model.
            Cases below this threshold will use the helper model.
        strategy (ReasoningStrategy | None, optional): The reasoning strategy to use.
            Can be None, COT, or ZS_COT. Defaults to None.

    Returns:
        tuple[list[bool], list[str], int, int, int]: A tuple containing:
            - list[bool]: Results for each pair
            - list[str]: Explanations for each comparison
            - int: Total tokens used by small model
            - int: Total tokens used by large model
            - int: Number of calls to large model

    Raises:
        ValueError: If the helper language model is not configured.

    Example:
        >>> pairs = [({"text": "AI guide"}, {"text": "ML tutorial"})]
        >>> model = LM(model="gpt-4o")
        >>> results, explanations, small_tokens, large_tokens, large_calls = compare_batch_binary_cascade(
        ...     pairs, model, "Which is more relevant?", 0.8
        ... )
    """
    match_prompts = []
    small_tokens = 0
    for doc1, doc2 in pairs:
        match_prompts.append(get_match_prompt_binary(doc1, doc2, user_instruction, strategy=strategy, model=model))
        small_tokens += model.count_tokens(match_prompts[-1])

    helper_lm = lotus.settings.helper_lm
    if helper_lm is None:
        raise ValueError(
            "The helper language model must be an instance of LM. Please configure a valid language model using lotus.settings.configure()"
        )

    helper_output = helper_lm(match_prompts, kwargs={"logprobs": True})
    results = helper_output.outputs
    helper_logprobs = helper_output.logprobs
    assert helper_logprobs is not None
    formatted_logprobs = helper_lm.format_logprobs_for_cascade(helper_logprobs)
    helper_tokens = formatted_logprobs.tokens
    helper_confidences = formatted_logprobs.confidences

    parsed_results = []
    explanations = [""] * len(results)
    high_conf_idxs = set()
    for idx, res in enumerate(results):
        parsed_res = parse_ans_binary(res)
        parsed_results.append(parsed_res[0])
        explanations[idx] = parsed_res[1]

        # Find where docunent number is said and look at confidence
        for idx_j in range(len(helper_tokens[idx]) - 1, -1, -1):
            if helper_tokens[idx][idx_j].strip(" \n").isnumeric():
                conf = helper_confidences[idx][idx_j]
                if conf >= cascade_threshold:
                    high_conf_idxs.add(idx)

    large_tokens = 0
    num_large_calls = 0
    if len(high_conf_idxs) != len(helper_logprobs):
        # Send low confidence samples to large LM
        low_conf_idxs = sorted([i for i in range(len(helper_logprobs)) if i not in high_conf_idxs])

        large_match_prompts = []
        for i in low_conf_idxs:
            large_match_prompts.append(match_prompts[i])
            large_tokens += model.count_tokens(large_match_prompts[-1])

        large_lm_results: LMOutput = model(large_match_prompts)
        for idx, res in enumerate(large_lm_results.outputs):
            new_idx = low_conf_idxs[idx]
            parsed_res = parse_ans_binary(res)
            parsed_results[new_idx] = parsed_res[0]
            explanations[new_idx] = parsed_res[1]

        num_large_calls = len(low_conf_idxs)
    return parsed_results, explanations, small_tokens, large_tokens, num_large_calls


def llm_naive_sort(
    docs: list[dict[str, Any]],
    model: lotus.models.LM,
    user_instruction: str,
    strategy: ReasoningStrategy | None = None,
    safe_mode: bool = False,
) -> SemanticTopKOutput:
    """
    Sort documents using a naive quadratic comparison approach.

    This function implements a simple sorting algorithm that compares every pair
    of documents and uses voting to determine the final order. While simple, it
    requires O(n²) comparisons and is not efficient for large datasets.

    Args:
        docs (list[dict[str, Any]]): The list of documents to sort. Each document
            should be a dictionary containing multimodal information (text, images, etc.).
        model (lotus.models.LM): The language model instance to use for comparisons.
        user_instruction (str): The natural language instruction that defines
            the sorting criteria.
        strategy (ReasoningStrategy | None, optional): The reasoning strategy to use.
            Can be None, COT, or ZS_COT. Defaults to None.
        safe_mode (bool, optional): Whether to enable safe mode with cost estimation.
            Defaults to False.

    Returns:
        SemanticTopKOutput: An object containing the sorted indexes and statistics.

    Example:
        >>> docs = [{"text": "AI guide"}, {"text": "ML tutorial"}, {"text": "Data science intro"}]
        >>> model = LM(model="gpt-4o")
        >>> result = llm_naive_sort(docs, model, "Sort by relevance to beginners")
        >>> print(result.indexes)  # [2, 1, 0] - most to least relevant
    """
    N = len(docs)
    pairs = []
    for i in range(N):
        for j in range(i + 1, N):
            pairs.append((docs[i], docs[j]))

    llm_calls = len(pairs)
    pbar = tqdm(
        total=llm_calls,
        desc="All-pairs comparisons",
        bar_format="{l_bar}{bar}| {n_fmt}/{total_fmt} LM calls [{elapsed}<{remaining}]",
    )
    comparisons, explanations, tokens = compare_batch_binary(pairs, model, user_instruction, strategy=strategy)
    pbar.update(len(pairs))
    pbar.close()
    if safe_mode:
        show_safe_mode(tokens, llm_calls)
    votes = [0] * N
    idx = 0

    explanations_dict: dict[int, list[str]] = {i: [] for i in range(N)}
    for i in range(N):
        for j in range(i + 1, N):
            if comparisons[idx]:
                votes[i] += 1
                explanations_dict[i].append(explanations[idx])
            else:
                votes[j] += 1
                explanations_dict[j].append(explanations[idx])
            idx += 1

    indexes = sorted(range(len(votes)), key=lambda i: votes[i], reverse=True)

    stats = {"total_tokens": tokens, "total_llm_calls": llm_calls, "explanations": explanations_dict}
    return SemanticTopKOutput(indexes=indexes, stats=stats)


def llm_quicksort(
    docs: list[dict[str, Any]],
    model: lotus.models.LM,
    user_instruction: str,
    K: int,
    embedding: bool = False,
    strategy: ReasoningStrategy | None = None,
    cascade_threshold: float | None = None,
    safe_mode: bool = False,
) -> SemanticTopKOutput:
    """
    Sort documents using a quicksort-based approach optimized for top-K retrieval.

    This function implements a modified quicksort algorithm that only sorts the
    top K elements, making it more efficient than full sorting for top-K queries.
    It can also use embedding-based optimization for improved performance.

    Args:
        docs (list[dict[str, Any]]): The list of documents to sort. Each document
            should be a dictionary containing multimodal information (text, images, etc.).
        model (lotus.models.LM): The language model instance to use for comparisons.
        user_instruction (str): The natural language instruction that defines
            the sorting criteria.
        K (int): The number of top documents to return.
        embedding (bool, optional): Whether to use embedding optimization for
            pivot selection. Defaults to False.
        strategy (ReasoningStrategy | None, optional): The reasoning strategy to use.
            Can be None, COT, or ZS_COT. Defaults to None.
        cascade_threshold (float | None, optional): Confidence threshold for cascade
            filtering. If provided, uses a two-stage model approach. Defaults to None.
        safe_mode (bool, optional): Whether to enable safe mode with cost estimation.
            Defaults to False.

    Returns:
        SemanticTopKOutput: An object containing the sorted indexes and statistics.

    Example:
        >>> docs = [{"text": "AI guide"}, {"text": "ML tutorial"}, {"text": "Data science intro"}]
        >>> model = LM(model="gpt-4o")
        >>> result = llm_quicksort(docs, model, "Sort by relevance to beginners", K=2)
        >>> print(result.indexes[:2])  # Top 2 most relevant documents
    """
    stats: dict[str, Any] = {}
    stats["total_tokens"] = 0
    stats["total_llm_calls"] = 0
    stats["explanations"] = {}
    if safe_mode:
        sample_prompt = get_match_prompt_binary(docs[0], docs[1], user_instruction, strategy=strategy, model=model)
        estimated_quickselect_calls = 2 * K
        estimated_quicksort_calls = 2 * len(docs) * np.log(len(docs))
        estimated_total_calls = estimated_quickselect_calls + estimated_quicksort_calls
        estimated_total_tokens = model.count_tokens(sample_prompt) * estimated_total_calls
        show_safe_mode(estimated_total_tokens, estimated_total_calls)

    if cascade_threshold is not None:
        stats["total_small_tokens"] = 0
        stats["total_large_tokens"] = 0
        stats["total_small_calls"] = 0
        stats["total_large_calls"] = 0

    def partition(indexes: list[int], low: int, high: int, K: int) -> int:
        nonlocal stats
        i = low - 1

        if embedding:
            # With embedding optimization
            if K <= high - low:
                pivot_value = heapq.nsmallest(K, indexes[low : high + 1])[-1]
            else:
                pivot_value = heapq.nsmallest(int((high - low + 1) / 2), indexes[low : high + 1])[-1]
            pivot_index = indexes.index(pivot_value)
        else:
            # Without embedding optimization
            pivot_index = np.random.randint(low, high + 1)
            pivot_value = indexes[pivot_index]

        pivot = docs[pivot_value]
        indexes[pivot_index], indexes[high] = indexes[high], indexes[pivot_index]

        pairs = [(docs[indexes[j]], pivot) for j in range(low, high)]
        if cascade_threshold is None:
            comparisons, explanations, tokens = compare_batch_binary(pairs, model, user_instruction, strategy=strategy)
            stats["total_tokens"] += tokens
            stats["total_llm_calls"] += len(pairs)

            for j, (doc1_is_better, explanation) in enumerate(zip(comparisons, explanations), start=low):
                doc_idx = indexes[j]
                if doc_idx not in stats["explanations"]:
                    stats["explanations"][doc_idx] = []
                stats["explanations"][doc_idx].append(explanation)
        else:
            comparisons, explanations, small_tokens, large_tokens, num_large_calls = compare_batch_binary_cascade(
                pairs,
                model,
                user_instruction,
                cascade_threshold,
                strategy=strategy,
            )

            stats["total_small_tokens"] += small_tokens
            stats["total_large_tokens"] += large_tokens
            stats["total_small_calls"] += len(pairs)
            stats["total_large_calls"] += num_large_calls

            for j, (doc1_is_better, explanation) in enumerate(zip(comparisons, explanations), start=low):
                doc_idx = indexes[j]
                if doc_idx not in stats["explanations"]:
                    stats["explanations"][doc_idx] = []
                stats["explanations"][doc_idx].append(explanation)

        for j, doc1_is_better in enumerate(comparisons, start=low):
            if doc1_is_better:
                i += 1
                indexes[i], indexes[j] = indexes[j], indexes[i]

        indexes[i + 1], indexes[high] = indexes[high], indexes[i + 1]
        return i + 1

    def quicksort_recursive(indexes: list[int], low: int, high: int, K: int) -> None:
        if high <= low:
            return

        num_comparisons = high - low
        pbar = tqdm(
            total=num_comparisons,
            desc="Quicksort comparisons",
            bar_format="{l_bar}{bar}| {n_fmt}/{total_fmt} LM calls [{elapsed}<{remaining}]",
        )
        pi = partition(indexes, low, high, K)
        pbar.update(num_comparisons)
        pbar.close()
        left_size = pi - low
        if left_size + 1 >= K:
            quicksort_recursive(indexes, low, pi - 1, K)
        else:
            quicksort_recursive(indexes, low, pi - 1, left_size)
            quicksort_recursive(indexes, pi + 1, high, K - left_size - 1)

    indexes = list(range(len(docs)))
    quicksort_recursive(indexes, 0, len(indexes) - 1, K)

    return SemanticTopKOutput(indexes=indexes, stats=stats)


class HeapDoc:
    """
    Document wrapper for heap-based sorting operations.

    This class wraps documents for use in heap-based sorting algorithms.
    It tracks comparison statistics and provides a custom comparison method
    that uses language model calls to determine document ordering.

    Attributes:
        num_calls (int): Class variable tracking total number of LM calls.
        total_tokens (int): Class variable tracking total tokens used.
        strategy (ReasoningStrategy | None): Class variable for reasoning strategy.
        model (lotus.models.LM | None): Class variable for the language model.
        explanations (dict[int, list[str]]): Class variable storing explanations.
    """

    num_calls: int = 0
    total_tokens: int = 0
    strategy: ReasoningStrategy | None = None
    model: lotus.models.LM | None = None
    explanations: dict[int, list[str]] = {}

    def __init__(self, doc: dict[str, Any], user_instruction: str, idx: int) -> None:
        """
        Initialize a HeapDoc instance.

        Args:
            doc (dict[str, Any]): The document to wrap.
            user_instruction (str): The instruction for comparison.
            idx (int): The index of the document in the original list.
        """
        self.doc = doc
        self.user_instruction = user_instruction
        self.idx = idx

    def __lt__(self, other: "HeapDoc") -> bool:
        """
        Compare this document with another using language model.

        This method performs a binary comparison between two documents using
        the configured language model and user instruction.

        Args:
            other (HeapDoc): The other document to compare against.

        Returns:
            bool: True if this document is "less than" (worse than) the other.

        Raises:
            AssertionError: If the model is not configured.
        """
        assert HeapDoc.model is not None
        prompt = get_match_prompt_binary(
            self.doc, other.doc, self.user_instruction, strategy=self.strategy, model=HeapDoc.model
        )
        HeapDoc.num_calls += 1
        HeapDoc.total_tokens += HeapDoc.model.count_tokens(prompt)
        result: LMOutput = HeapDoc.model([prompt], progress_bar_desc="Heap comparisons")
        is_better, explanation = parse_ans_binary(result.outputs[0])

        if self.idx not in HeapDoc.explanations:
            HeapDoc.explanations[self.idx] = []
        if other.idx not in HeapDoc.explanations:
            HeapDoc.explanations[other.idx] = []
        HeapDoc.explanations[self.idx].append(explanation)
        HeapDoc.explanations[other.idx].append(explanation)
        return is_better


def llm_heapsort(
    docs: list[dict[str, Any]],
    model: lotus.models.LM,
    user_instruction: str,
    K: int,
    strategy: ReasoningStrategy | None = None,
    safe_mode: bool = False,
) -> SemanticTopKOutput:
    """
    Sort documents using a heap-based approach for top-K retrieval.

    This function uses a min-heap to efficiently find the top K documents.
    It's particularly efficient for finding the top K elements without
    fully sorting the entire dataset.

    Args:
        docs (list[dict[str, Any]]): The list of documents to sort. Each document
            should be a dictionary containing multimodal information (text, images, etc.).
        model (lotus.models.LM): The language model instance to use for comparisons.
        user_instruction (str): The natural language instruction that defines
            the sorting criteria.
        K (int): The number of top documents to return.
        strategy (ReasoningStrategy | None, optional): The reasoning strategy to use.
            Can be None, COT, or ZS_COT. Defaults to None.
        safe_mode (bool, optional): Whether to enable safe mode with cost estimation.
            Defaults to False.

    Returns:
        SemanticTopKOutput: An object containing the sorted indexes and statistics.

    Example:
        >>> docs = [{"text": "AI guide"}, {"text": "ML tutorial"}, {"text": "Data science intro"}]
        >>> model = LM(model="gpt-4o")
        >>> result = llm_heapsort(docs, model, "Sort by relevance to beginners", K=2)
        >>> print(result.indexes[:2])  # Top 2 most relevant documents
    """

    if safe_mode:
        sample_prompt = get_match_prompt_binary(docs[0], docs[1], user_instruction, strategy=strategy, model=model)
        estimated_heap_construction_calls = len(docs) * np.log(len(docs))
        estimated_top_k_extraction_calls = K * np.log(len(docs))
        estimated_total_calls = estimated_heap_construction_calls + estimated_top_k_extraction_calls
        estimated_total_cost = model.count_tokens(sample_prompt) * estimated_total_calls
        show_safe_mode(estimated_total_cost, estimated_total_calls)

    HeapDoc.num_calls = 0
    HeapDoc.total_tokens = 0
    HeapDoc.strategy = strategy
    HeapDoc.model = model
    HeapDoc.explanations = {}
    N = len(docs)
    heap = [HeapDoc(docs[idx], user_instruction, idx) for idx in range(N)]

    heap = heapq.nsmallest(K, heap)
    indexes = [heapq.heappop(heap).idx for _ in range(len(heap))]

    stats = {
        "total_tokens": HeapDoc.total_tokens,
        "total_llm_calls": HeapDoc.num_calls,
        "explanations": HeapDoc.explanations,
    }
    return SemanticTopKOutput(indexes=indexes, stats=stats)


@pd.api.extensions.register_dataframe_accessor("sem_topk")
class SemTopKDataframe:
    """
    DataFrame accessor for semantic top-K operations.

    This class provides a pandas DataFrame accessor that enables semantic
    top-K retrieval over DataFrame content using natural language instructions.
    It supports multiple sorting algorithms and grouped operations.

    The accessor can be used directly on any pandas DataFrame:
        df.sem_topk("Sort by relevance to AI based on {text}", K=5) # where 'text' is a column in the dataframe
    """

    def __init__(self, pandas_obj: Any) -> None:
        """
        Initialize the semantic top-K accessor.

        Args:
            pandas_obj (Any): The pandas DataFrame object to attach the accessor to.
        """
        self._validate(pandas_obj)
        self._obj = pandas_obj

    @staticmethod
    def _validate(obj: Any) -> None:
        """
        Validate that the object is a pandas DataFrame.

        Args:
            obj (Any): The object to validate.

        Raises:
            AttributeError: If the object is not a pandas DataFrame.
        """
        pass

    @staticmethod
    def process_group(args):
        """
        Process a group of data for semantic top-K operations.

        This static method is used for parallel processing of grouped data.
        It applies semantic top-K to each group and returns the results.

        Args:
            args (tuple): A tuple containing (group, user_instruction, K, method,
                         strategy, group_by, cascade_threshold, return_stats).

        Returns:
            pd.DataFrame | tuple[pd.DataFrame, dict[str, Any]]: The top-K results
                for the group, optionally with statistics.
        """
        group, user_instruction, K, method, strategy, group_by, cascade_threshold, return_stats = args
        return group.sem_topk(
            user_instruction,
            K,
            method=method,
            strategy=strategy,
            group_by=None,
            cascade_threshold=cascade_threshold,
            return_stats=return_stats,
        )

    @operator_cache
    def __call__(
        self,
        user_instruction: str,
        K: int,
        method: str = "quick",
        strategy: ReasoningStrategy | None = None,
        group_by: list[str] | None = None,
        cascade_threshold: float | None = None,
        return_stats: bool = False,
        safe_mode: bool = False,
        return_explanations: bool = False,
    ) -> pd.DataFrame | tuple[pd.DataFrame, dict[str, Any]]:
        """
        Apply semantic top-K sorting over a DataFrame.

        This method performs semantic sorting on the DataFrame content using
        a natural language instruction and returns the top K most relevant rows.
        It supports multiple sorting algorithms and group-by operations.

        Args:
            user_instruction (str): The natural language instruction that defines
                the sorting criteria. Should describe how to rank the rows.
            K (int): The number of top rows to return.
            method (str, optional): The sorting algorithm to use. Options are:
                - "quick": Quicksort-based approach (default)
                - "heap": Heap-based approach
                - "naive": Naive quadratic approach
                - "quick-sem": Quicksort with semantic embedding optimization. Requires the passed column to be indexed with sem_index.
                Defaults to "quick".
            strategy (ReasoningStrategy | None, optional): The reasoning strategy
                to use. Can be None, COT, or ZS_COT. Defaults to None.
            group_by (list[str] | None, optional): Column names to group by before
                sorting. Each group will be sorted separately. Defaults to None.
            cascade_threshold (float | None, optional): Confidence threshold for
                cascade filtering. If provided, uses a two-stage model approach.
                Defaults to None.
            return_stats (bool, optional): Whether to return sorting statistics
                along with the results. Defaults to False.
            safe_mode (bool, optional): Whether to enable safe mode with cost
                estimation. Defaults to False.
            return_explanations (bool, optional): Whether to include explanations
                in the output DataFrame. Useful for debugging and understanding
                model reasoning. Defaults to False.

        Returns:
            pd.DataFrame | tuple[pd.DataFrame, dict[str, Any]]: A DataFrame
                containing the top K rows, or a tuple containing the DataFrame
                and statistics if return_stats is True.

        Raises:
            ValueError: If the language model is not configured, if specified
                columns don't exist in the DataFrame, or if an invalid method
                is specified.

        Example:
            >>> import pandas as pd
            >>> import lotus
            >>> from lotus.models import LM
            >>> lotus.settings.configure(lm=LM(model="gpt-4o-mini"))
            >>> df = pd.DataFrame({
                    'title': ['AI guide', 'ML tutorial', 'Data science intro'],
                    'category': ['AI', 'ML', 'DS']
                })
            >>> df.sem_topk("The tutorial {title} is best for beginners", K=3)
                           title category
            0  Data science intro       DS
            1         ML tutorial       ML
            2            AI guide       AI
        """
        model = lotus.settings.lm
        if model is None:
            raise ValueError(
                "The language model must be an instance of LM. Please configure a valid language model using lotus.settings.configure()"
            )

        lotus.logger.debug(f"Sorting DataFrame with user instruction: {user_instruction}")
        col_li = lotus.nl_expression.parse_cols(user_instruction)
        lotus.logger.debug(f"Columns: {col_li}")

        # check that column exists
        for column in col_li:
            if column not in self._obj.columns:
                raise ValueError(f"column {column} not found in DataFrame. Given usr instruction: {user_instruction}")

        # Separate code path for grouping
        if group_by:
            grouped = self._obj.groupby(group_by)
            group_args = [
                (group, user_instruction, K, method, strategy, None, cascade_threshold, return_stats)
                for _, group in grouped
            ]

            from concurrent.futures import ThreadPoolExecutor

            with ThreadPoolExecutor(max_workers=lotus.settings.parallel_groupby_max_threads) as executor:
                results = list(executor.map(SemTopKDataframe.process_group, group_args))

            if return_stats:
                new_df = pd.concat([res[0] for res in results])
                stats = {name: res[1] for name, res in zip(grouped.groups.keys(), results)}
                return new_df, stats
            else:
                return pd.concat(results)

        if method == "quick-sem":
            assert len(col_li) == 1, "Only one column can be used for embedding optimization"
            col_name = col_li[0]
            # Sort the dataframe by the column to be used for embedding optimization
            self._obj = self._obj.sem_index(col_name, f"{col_name}_lotus_index").sem_search(
                col_name, user_instruction, len(self._obj)
            )

        multimodal_data = task_instructions.df2multimodal_info(self._obj, col_li)
        lotus.logger.debug(f"multimodal_data: {multimodal_data}")
        formatted_usr_instr = lotus.nl_expression.nle2str(user_instruction, col_li)

        if method in ["quick", "quick-sem"]:
            output = llm_quicksort(
                multimodal_data,
                model,
                formatted_usr_instr,
                K,
                embedding=method == "quick-sem",
                strategy=strategy,
                cascade_threshold=cascade_threshold,
                safe_mode=safe_mode,
            )
        elif method == "heap":
            output = llm_heapsort(
                multimodal_data,
                model,
                formatted_usr_instr,
                K,
                strategy=strategy,
                safe_mode=safe_mode,
            )
        elif method == "naive":
            output = llm_naive_sort(
                multimodal_data,
                model,
                formatted_usr_instr,
                strategy=strategy,
                safe_mode=safe_mode,
            )
        else:
            raise ValueError(f"Method {method} not recognized")

        new_df = self._obj.reset_index(drop=True)
        new_df = new_df.reindex(output.indexes).reset_index(drop=True)
        new_df = new_df.head(K)

        if return_explanations and strategy == ReasoningStrategy.CoT:
            explanations = []
            for idx in output.indexes[:K]:
                explanation = "No Comparison Made"
                if output.stats is not None:
                    # Retrieve the explanations dictionary safely
                    explanations_dict = output.stats.get("explanations", {})
                    if idx in explanations_dict:
                        explanation = "\n".join(explanations_dict[idx])
                explanations.append(explanation)
            new_df["explanation"] = explanations

        if return_stats:
            if output.stats is None:
                output.stats = {"explanations": {}}
            else:
                output.stats["explanations"] = {}
            return new_df, output.stats
        return new_df<|MERGE_RESOLUTION|>--- conflicted
+++ resolved
@@ -20,9 +20,6 @@
     model: lotus.models.LM,
     strategy: ReasoningStrategy | None = None,
 ) -> list[dict[str, Any]]:
-<<<<<<< HEAD
-    if strategy == ReasoningStrategy.CoT:
-=======
     """
     Generate a binary comparison prompt for two documents.
 
@@ -39,7 +36,7 @@
             the comparison criteria.
         model (lotus.models.LM): The language model instance to use for comparison.
         strategy (ReasoningStrategy | None, optional): The reasoning strategy to use.
-            Can be None, COT, or ZS_COT. Defaults to None.
+            Can be None, CoT, or Demonstrations. Defaults to None.
 
     Returns:
         list[dict[str, Any]]: A list of message dictionaries formatted for the
@@ -51,8 +48,7 @@
         >>> model = LM(model="gpt-4o")
         >>> prompt = get_match_prompt_binary(doc1, doc2, "Which is more relevant to AI?", model)
     """
-    if strategy == ReasoningStrategy.ZS_COT:
->>>>>>> 30700dd0
+    if strategy == ReasoningStrategy.CoT:
         sys_prompt = (
             "Your job is to to select and return the most relevant document to the user's question.\n"
             "Carefully read the user's question and the two documents provided below.\n"
