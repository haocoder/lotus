--- conflicted
+++ resolved
@@ -33,11 +33,8 @@
             pd.DataFrame: The DataFrame with the index directory saved.
         """
 
-<<<<<<< HEAD
-=======
         lotus.logger.warning('Do not reset the dataframe index to ensure proper functionality of get_vectors_from_index')
 
->>>>>>> 6b9bcfa5
         rm = lotus.settings.rm 
         vs = lotus.settings.vs
         if rm is None or vs is None:
