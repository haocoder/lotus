--- conflicted
+++ resolved
@@ -6,74 +6,23 @@
 
 from lotus.types import RMOutput
 
-"""
-MODEL_NAME_TO_CLS = {
-    "intfloat/e5-small-v2": lambda model: SentenceTransformer(model_name_or_path=model),
-    "mixedbread-ai/mxbai-rerank-xsmall-v1": lambda model: CrossEncoder(model_name=model),
-    "text-embedding-3-small": lambda model: lambda batch: embedding(model=model, input=batch),
-}
-
-
-def initialize(model_name):
-    if model_name == 'intfloat/e5-small-v2':
-        return SentenceTransformer(model_name_or_path=model_name) 
-    elif model_name== 'mixedbread-ai/mxbai-rerank-xsmall-v1':
-        return CrossEncoder(model_name=model_name) 
-    return lambda batch: embedding(model=model_name, input=batch) 
-"""
 
 class VS(ABC):
     """Abstract class for vector stores."""
 
     def __init__(self) -> None:
         self.index_dir: str | None = None 
-<<<<<<< HEAD
-        self.max_batch_size:int = 64
-=======
         self.max_batch_size: int = 64
->>>>>>> 6b9bcfa5
 
     @abstractmethod
     def index(self, docs, embeddings: Any, index_dir: str, **kwargs: dict[str, Any]):
         """
-<<<<<<< HEAD
-        Create index and store it in vector store 
-=======
         Create index and store it in vector store.
->>>>>>> 6b9bcfa5
         """
         pass
 
     @abstractmethod
     def load_index(self, index_dir: str):
-<<<<<<< HEAD
-        """Load the index from the vector store into memory if needed"""
-        pass 
-
-    @abstractmethod 
-    def __call__(self,
-    query_vectors:Any,
-    K:int,
-    **kwargs: dict[str, Any],
- ) -> RMOutput:
-        pass 
-    
-    @abstractmethod
-    def get_vectors_from_index(self, index_dir:str, ids: list[Any]) -> NDArray[np.float64]:
-        pass 
-
-    """
-    def _batch_embed(self, docs: pd.Series | list) -> NDArray[np.float64]:
-        Create embeddings using the provided embedding model with batching
-        all_embeddings = []
-        for i in tqdm(range(0, len(docs), self.max_batch_size), desc="Creating embeddings"):
-            batch = docs[i : i + self.max_batch_size]
-            _batch = convert_to_base_data(batch)
-            embeddings = self._embed(_batch)
-            all_embeddings.append(embeddings)
-        return np.vstack(all_embeddings)
-    """
-=======
         """
         Load the index from the vector store into memory if needed.
         """
@@ -107,5 +56,4 @@
         """
         Retrieve vectors from a stored index given specific ids.
         """
-        pass 
->>>>>>> 6b9bcfa5
+        pass 