import hashlib
import logging
import math
import time
import warnings
from typing import Any

import litellm
import numpy as np
from litellm import batch_completion, completion_cost
from litellm.exceptions import AuthenticationError
from litellm.types.utils import ChatCompletionTokenLogprob, Choices, ModelResponse
from litellm.utils import token_counter
from openai._exceptions import OpenAIError
from pydantic import BaseModel
from tokenizers import Tokenizer
from tqdm import tqdm

import lotus
from lotus.cache import CacheFactory
from lotus.types import (
    LMOutput,
    LMStats,
    LogprobsForCascade,
    LogprobsForFilterCascade,
    LotusUsageLimitException,
    UsageLimit,
)

logging.getLogger("LiteLLM").setLevel(logging.CRITICAL)
logging.getLogger("httpx").setLevel(logging.CRITICAL)


class LM:
    """
    Language Model class for interacting with various LLM providers.

    This class provides a unified interface for making requests to different language
    model providers through LiteLLM. It supports caching, rate limiting, usage tracking,
    and batch processing for efficient API usage.

    The class maintains separate physical and virtual usage statistics, where:
    - Physical usage: Actual API calls made (with caching applied)
    - Virtual usage: Total usage if no caching was used

    Attributes:
        model (str): Name of the model to use.
        max_ctx_len (int): Maximum context length in tokens.
        max_tokens (int): Maximum number of tokens to generate.
        rate_limit (int | None): Maximum requests per minute.
        max_batch_size (int): Maximum batch size for concurrent requests.
        tokenizer (Tokenizer | None): Custom tokenizer instance.
        kwargs (dict): Configuration parameters for the LLM API.
        stats (LMStats): Usage statistics tracking.
        physical_usage_limit (UsageLimit): Physical usage limits.
        virtual_usage_limit (UsageLimit): Virtual usage limits.
        cache: Cache instance for storing responses.
    """

    def __init__(
        self,
        model: str = "gpt-4o-mini",
        temperature: float = 0.0,
        max_ctx_len: int = 128000,
        max_tokens: int = 512,
        max_batch_size: int = 64,
        rate_limit: int | None = None,
        tokenizer: Tokenizer | None = None,
        cache: Any = None,
        physical_usage_limit: UsageLimit = UsageLimit(),
        virtual_usage_limit: UsageLimit = UsageLimit(),
        **kwargs: dict[str, Any],
    ):
        """
        Initialize the Language Model instance.

        Args:
            model (str): Name of the model to use. Defaults to "gpt-4o-mini".
            temperature (float): Sampling temperature. Defaults to 0.0.
            max_ctx_len (int): Maximum context length in tokens. Defaults to 128000.
            max_tokens (int): Maximum number of tokens to generate. Defaults to 512.
            max_batch_size (int): Maximum batch size for concurrent requests. Defaults to 64.
            rate_limit (int | None): Maximum requests per minute. If set, caps max_batch_size and adds delays.
            tokenizer (Tokenizer | None): Custom tokenizer instance. Defaults to None.
            cache: Cache instance to use. Defaults to None.
            physical_usage_limit (UsageLimit): Physical usage limits for the model. Defaults to UsageLimit().
            virtual_usage_limit (UsageLimit): Virtual usage limits for the model. Defaults to UsageLimit().
            **kwargs: Additional keyword arguments passed to the underlying LLM API.
        """
        self.model = model
        self.max_ctx_len = max_ctx_len
        self.max_tokens = max_tokens
        self.rate_limit = rate_limit
        if rate_limit is not None:
            self._rate_limit_delay: float = 60 / rate_limit
            if max_batch_size is not None:
                self.max_batch_size = min(rate_limit, max_batch_size)
            else:
                self.max_batch_size = rate_limit
        else:
            self.max_batch_size = max_batch_size
        self.tokenizer = tokenizer
        self.kwargs = dict(temperature=temperature, max_tokens=max_tokens, **kwargs)

        self.stats: LMStats = LMStats()
        self.physical_usage_limit = physical_usage_limit
        self.virtual_usage_limit = virtual_usage_limit

        self.cache = cache or CacheFactory.create_default_cache()

    def __call__(
        self,
        messages: list[list[dict[str, str]]],
        show_progress_bar: bool = True,
        progress_bar_desc: str = "Processing uncached messages",
        **kwargs: dict[str, Any],
    ) -> LMOutput:
        all_kwargs = {**self.kwargs, **kwargs}

        # Set top_logprobs if logprobs requested
        if all_kwargs.get("logprobs", False):
            all_kwargs.setdefault("top_logprobs", 10)

        if lotus.settings.enable_cache:
            # Check cache and separate cached and uncached messages
            hashed_messages = [self._hash_messages(msg, all_kwargs) for msg in messages]
            cached_responses_raw = [self.cache.get(hash) for hash in hashed_messages]
            # Filter out None values and ensure they are ModelResponse
            cached_responses: list[ModelResponse | None] = []
            for resp in cached_responses_raw:
                if resp is None:
                    cached_responses.append(None)
                elif isinstance(resp, ModelResponse):
                    cached_responses.append(resp)
                else:
                    # Skip invalid cached responses
                    cached_responses.append(None)
        else:
            hashed_messages = []
            cached_responses = []

        uncached_data = (
            [(msg, hash) for msg, hash, resp in zip(messages, hashed_messages, cached_responses) if resp is None]
            if lotus.settings.enable_cache
            else [(msg, "no-cache") for msg in messages]
        )

        self.stats.cache_hits += len(messages) - len(uncached_data)

        # Process uncached messages in batches
        uncached_responses = self._process_uncached_messages(
            uncached_data, all_kwargs, show_progress_bar, progress_bar_desc
        )

        # Add new responses to cache and update stats
        for resp, (_, hash) in zip(uncached_responses, uncached_data):
            self._update_stats(resp, is_cached=False)
            if lotus.settings.enable_cache:
                self._cache_response(resp, hash)

        # Update virtual stats for cached responses
        if lotus.settings.enable_cache:
            for resp in cached_responses:
                if resp is not None and isinstance(resp, ModelResponse):
                    self._update_stats(resp, is_cached=True)

        # Merge all responses in original order and extract outputs
        all_responses = (
            self._merge_responses(cached_responses, uncached_responses)
            if lotus.settings.enable_cache
            else uncached_responses
        )
        outputs: list[str] = [self._get_top_choice(resp) for resp in all_responses]
        logprobs = (
            [self._get_top_choice_logprobs(resp) for resp in all_responses] if all_kwargs.get("logprobs") else None
        )

        return LMOutput(outputs=outputs, logprobs=logprobs)

<<<<<<< HEAD
    def get_completion(
        self,
        system_prompt: str,
        user_prompt: str,
        show_progress_bar: bool = True,
        progress_bar_desc: str = "Processing uncached messages",
        response_format: BaseModel | None = None,
        **kwargs: dict[str, Any],
    ) -> str:
        messages = [
            [{"role": "system", "content": system_prompt}, {"role": "user", "content": user_prompt}],
        ]
        output = self(
            messages,
            show_progress_bar=show_progress_bar,
            progress_bar_desc=progress_bar_desc,
            response_format=response_format,  # type: ignore
            **kwargs,
        ).outputs[0]
        if response_format:
            assert isinstance(output, BaseModel)
            return response_format.model_validate_json(output)
        return output

    def _process_uncached_messages(self, uncached_data, all_kwargs, show_progress_bar, progress_bar_desc):
        """Processes uncached messages in batches and returns responses."""
=======
    def _process_uncached_messages(
        self,
        uncached_data: list[tuple[list[dict[str, str]], str]],
        all_kwargs: dict[str, Any],
        show_progress_bar: bool,
        progress_bar_desc: str,
    ) -> list[ModelResponse]:
        """
        Process uncached messages in batches and return responses.

        Args:
            uncached_data: List of tuples containing (messages, hash) for uncached messages.
            all_kwargs: Complete keyword arguments for the LLM API.
            show_progress_bar: Whether to show progress bar.
            progress_bar_desc: Description for the progress bar.

        Returns:
            List of ModelResponse objects from the LLM API.
        """
>>>>>>> dd441bd7
        total_calls = len(uncached_data)

        pbar = tqdm(
            total=total_calls,
            desc=progress_bar_desc,
            disable=not show_progress_bar,
            bar_format="{l_bar}{bar} {n}/{total} LM calls [{elapsed}<{remaining}, {rate_fmt}{postfix}]",
        )

        batch = [msg for msg, _ in uncached_data]

        if self.rate_limit is not None:
            uncached_responses = self._process_with_rate_limiting(batch, all_kwargs, pbar)
        else:
            uncached_responses = batch_completion(
                self.model, batch, drop_params=True, max_workers=self.max_batch_size, **all_kwargs
            )
            pbar.update(total_calls)

        pbar.close()
        return uncached_responses

    def _process_with_rate_limiting(
        self, batch: list[list[dict[str, str]]], all_kwargs: dict[str, Any], pbar: tqdm
    ) -> list[ModelResponse]:
        """
        Process messages with rate limiting applied.

        This method processes messages in batches while respecting the rate limit
        by adding delays between batches to ensure the rate limit is not exceeded.

        Args:
            batch: List of message lists to process.
            all_kwargs: Complete keyword arguments for the LLM API.
            pbar: Progress bar instance to update.

        Returns:
            List of ModelResponse objects from the LLM API.
        """
        responses = []
        num_batches = math.ceil(len(batch) / self.max_batch_size)
        # We know rate_limit is not None because we're in the rate limiting branch
        assert self.rate_limit is not None
        min_interval_per_request = 60 / self.rate_limit  # seconds per request

        for i in range(num_batches):
            start_time = time.time()
            start_idx = i * self.max_batch_size
            end_idx = min((i + 1) * self.max_batch_size, len(batch))
            sub_batch = batch[start_idx:end_idx]
            sub_responses = batch_completion(
                self.model, sub_batch, drop_params=True, max_workers=self.max_batch_size, **all_kwargs
            )
            responses.extend(sub_responses)
            pbar.update(len(sub_batch))
            end_time = time.time()
            elapsed = end_time - start_time

            # Calculate required delay based on number of requests in this batch
            # Each request should be spaced by min_interval_per_request
            required_time_for_batch = len(sub_batch) * min_interval_per_request

            # Only sleep if the batch was faster than the required time
            if i < num_batches - 1:  # Don't sleep after the last batch
                to_sleep = required_time_for_batch - elapsed
                if to_sleep > 0:
                    time.sleep(to_sleep)
        return responses

    def _cache_response(self, response: ModelResponse, hash: str) -> None:
        """
        Cache a response and update stats if successful.

        Args:
            response: ModelResponse object to cache.
            hash: Hash key for the cache entry.

        Raises:
            OpenAIError: If the response contains an error.
        """
        if isinstance(response, OpenAIError):
            raise response
        self.cache.insert(hash, response)

    def _hash_messages(self, messages: list[dict[str, str]], kwargs: dict[str, Any]) -> str:
        """Hash messages and kwargs to create a unique key for the cache"""
        to_hash = str(self.model) + str(messages) + str(kwargs)
        return hashlib.sha256(to_hash.encode()).hexdigest()

    def _merge_responses(
        self, cached_responses: list[ModelResponse | None], uncached_responses: list[ModelResponse]
    ) -> list[ModelResponse]:
        """Merge cached and uncached responses, maintaining order"""
        uncached_iter = iter(uncached_responses)
        return [resp if resp is not None else next(uncached_iter) for resp in cached_responses]

    def _check_usage_limit(self, usage: LMStats.TotalUsage, limit: UsageLimit, usage_type: str):
        """Helper to check if usage exceeds limits"""
        if (
            usage.prompt_tokens > limit.prompt_tokens_limit
            or usage.completion_tokens > limit.completion_tokens_limit
            or usage.total_tokens > limit.total_tokens_limit
            or usage.total_cost > limit.total_cost_limit
        ):
            raise LotusUsageLimitException(f"Usage limit exceeded. Current {usage_type} usage: {usage}, Limit: {limit}")

    def _update_usage_stats(self, usage: LMStats.TotalUsage, response: ModelResponse, cost: float | None):
        """Helper to update usage statistics"""
        if hasattr(response, "usage"):
            usage.prompt_tokens += response.usage.prompt_tokens
            usage.completion_tokens += response.usage.completion_tokens
            usage.total_tokens += response.usage.total_tokens
            if cost is not None:
                usage.total_cost += cost

    def _update_stats(self, response: ModelResponse, is_cached: bool = False):
        if not hasattr(response, "usage"):
            return

        # Calculate cost once
        try:
            cost = completion_cost(completion_response=response)
        except litellm.exceptions.NotFoundError as e:
            # Sometimes the model's pricing information is not available
            lotus.logger.debug(f"Error updating completion cost: {e}")
            cost = None
        except Exception as e:
            # Handle any other unexpected errors when calculating cost
            lotus.logger.debug(f"Unexpected error calculating completion cost: {e}")
            warnings.warn(
                "Error calculating completion cost - cost metrics will be inaccurate. Enable debug logging for details."
            )

            cost = None

        # Always update virtual usage
        self._update_usage_stats(self.stats.virtual_usage, response, cost)
        self._check_usage_limit(self.stats.virtual_usage, self.virtual_usage_limit, "virtual")

        # Only update physical usage for non-cached responses
        if not is_cached:
            self._update_usage_stats(self.stats.physical_usage, response, cost)
            self._check_usage_limit(self.stats.physical_usage, self.physical_usage_limit, "physical")

    def _get_top_choice(self, response: ModelResponse) -> str:
        # Handle authentication errors and other exceptions
        if isinstance(response, (AuthenticationError, OpenAIError)):
            raise response

        choice = response.choices[0]
        assert isinstance(choice, Choices)
        if choice.message.content is None:
            raise ValueError(f"No content in response: {response}")
        return choice.message.content

    def _get_top_choice_logprobs(self, response: ModelResponse) -> list[ChatCompletionTokenLogprob]:
        # Handle authentication errors and other exceptions
        if isinstance(response, (AuthenticationError, OpenAIError)):
            raise response

        choice = response.choices[0]
        assert isinstance(choice, Choices)
        logprobs = choice.logprobs["content"]
        return logprobs

    def format_logprobs_for_cascade(self, logprobs: list[list[ChatCompletionTokenLogprob]]) -> LogprobsForCascade:
        all_tokens = []
        all_confidences = []
        for resp_logprobs in logprobs:
            tokens = [logprob.token for logprob in resp_logprobs]
            confidences = [np.exp(logprob.logprob) for logprob in resp_logprobs]
            all_tokens.append(tokens)
            all_confidences.append(confidences)
        return LogprobsForCascade(tokens=all_tokens, confidences=all_confidences)

    def format_logprobs_for_filter_cascade(
        self, logprobs: list[list[ChatCompletionTokenLogprob]]
    ) -> LogprobsForFilterCascade:
        # Get base cascade format first
        base_cascade = self.format_logprobs_for_cascade(logprobs)
        all_true_probs = []

        def get_normalized_true_prob(token_probs: dict[str, float]) -> float | None:
            if "True" in token_probs and "False" in token_probs:
                true_prob = token_probs["True"]
                false_prob = token_probs["False"]
                return true_prob / (true_prob + false_prob)
            return None

        # Get true probabilities for filter cascade
        for resp_idx, response_logprobs in enumerate(logprobs):
            true_prob = None
            for logprob in response_logprobs:
                token_probs = {top.token: np.exp(top.logprob) for top in logprob.top_logprobs}
                true_prob = get_normalized_true_prob(token_probs)
                if true_prob is not None:
                    break

            # Default to 1 if "True" in tokens, 0 if not
            if true_prob is None:
                true_prob = 1 if "True" in base_cascade.tokens[resp_idx] else 0

            all_true_probs.append(true_prob)

        return LogprobsForFilterCascade(
            tokens=base_cascade.tokens, confidences=base_cascade.confidences, true_probs=all_true_probs
        )

    def count_tokens(self, messages: list[dict[str, str]] | str) -> int:
        """Count tokens in messages using either custom tokenizer or model's default tokenizer"""
        if isinstance(messages, str):
            messages = [{"role": "user", "content": messages}]

        custom_tokenizer: dict[str, Any] | None = None
        if self.tokenizer:
            custom_tokenizer = dict(type="huggingface_tokenizer", tokenizer=self.tokenizer)

        return token_counter(
            custom_tokenizer=custom_tokenizer,
            model=self.model,
            messages=messages,
        )

    def print_total_usage(self):
        print("\n=== Usage Statistics ===")
        print("Virtual  = Total usage if no caching was used")
        print("Physical = Actual usage with caching applied\n")
        print(f"Virtual Cost:     ${self.stats.virtual_usage.total_cost:,.6f}")
        print(f"Physical Cost:    ${self.stats.physical_usage.total_cost:,.6f}")
        print(f"Virtual Tokens:   {self.stats.virtual_usage.total_tokens:,}")
        print(f"Physical Tokens:  {self.stats.physical_usage.total_tokens:,}")
        print(f"Cache Hits:       {self.stats.cache_hits:,}\n")

    def reset_stats(self):
        self.stats = LMStats()

    def reset_cache(self, max_size: int | None = None):
        self.cache.reset(max_size)

    def get_model_name(self) -> str:
        raw_model = self.model
        if not raw_model:
            return ""

        # If a slash is present, assume the model name is after the last slash.
        if "/" in raw_model:
            candidate = raw_model.split("/")[-1]
        else:
            candidate = raw_model

        # If a colon is present, assume the model version is appended and remove it.
        if ":" in candidate:
            candidate = candidate.split(":")[0]

        return candidate.lower()

    def is_deepseek(self) -> bool:
        model_name = self.get_model_name()
        return model_name.startswith("deepseek-r1")<|MERGE_RESOLUTION|>--- conflicted
+++ resolved
@@ -9,7 +9,7 @@
 import numpy as np
 from litellm import batch_completion, completion_cost
 from litellm.exceptions import AuthenticationError
-from litellm.types.utils import ChatCompletionTokenLogprob, Choices, ModelResponse
+from litellm.types.utils import ChatCompletionTokenLogprob, ChoiceLogprobs, Choices, ModelResponse
 from litellm.utils import token_counter
 from openai._exceptions import OpenAIError
 from pydantic import BaseModel
@@ -177,7 +177,6 @@
 
         return LMOutput(outputs=outputs, logprobs=logprobs)
 
-<<<<<<< HEAD
     def get_completion(
         self,
         system_prompt: str,
@@ -202,9 +201,6 @@
             return response_format.model_validate_json(output)
         return output
 
-    def _process_uncached_messages(self, uncached_data, all_kwargs, show_progress_bar, progress_bar_desc):
-        """Processes uncached messages in batches and returns responses."""
-=======
     def _process_uncached_messages(
         self,
         uncached_data: list[tuple[list[dict[str, str]], str]],
@@ -224,7 +220,6 @@
         Returns:
             List of ModelResponse objects from the LLM API.
         """
->>>>>>> dd441bd7
         total_calls = len(uncached_data)
 
         pbar = tqdm(
@@ -387,6 +382,7 @@
 
         choice = response.choices[0]
         assert isinstance(choice, Choices)
+        assert choice.logprobs is not None and isinstance(choice.logprobs, ChoiceLogprobs)
         logprobs = choice.logprobs["content"]
         return logprobs
 
