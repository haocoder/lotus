import re
from typing import Any

import pandas as pd

import lotus
from lotus.dtype_extensions import ImageDtype
from lotus.types import (
    PromptStrategy,
    SerializationFormat,
)


def cot_formatter(reasoning, answer):
    return f"""Reasoning:\n{reasoning}\n\nAnswer: {answer}"""


def answer_only_formatter(answer):
    return f"""Answer: {answer}"""


def deepseek_cot_formatter():
    return """Please think through your reasoning step by step, then provide your final answer.
    You must put your reasoning inside the <think></think> tags, then provide your 
    final answer after the </think> tag with the format: Answer: your answer."""


def cot_prompt_formatter(reasoning_instructions: str = "", answer_instructions: str = "") -> str:
    reasoning_instructions = f"<Your reasoning here. {reasoning_instructions}>"
    answer_instructions = f"<Your answer here. {answer_instructions}>"
    return f"""Let's think step by step. Use the following format to provide your answer:
        {cot_formatter(reasoning_instructions, answer_instructions)}
        """


def non_cot_prompt_formatter(answer_instructions: str = "") -> str:
    answer_instructions = f"<Your answer here. {answer_instructions}>"
    return f"""Use the following format to provide your answer:
            {answer_only_formatter(answer_instructions)}
            """


def context_formatter(
    multimodal_data: dict[str, Any] | str,
) -> tuple[str, list[dict[str, str]]]:
    if isinstance(multimodal_data, str):
        text = multimodal_data
        image_inputs: list[dict[str, str]] = []
    elif isinstance(multimodal_data, dict):
        image_data: dict[str, str] = multimodal_data.get("image", {})
        _image_inputs: list[tuple[dict, dict]] = [
            (
                {
                    "type": "text",
                    "text": f"[{key.capitalize()}]: \n",
                },
                {
                    "type": "image_url",
                    "image_url": {"url": base64_image},
                },
            )
            for key, base64_image in image_data.items()
        ]
        image_inputs = [m for image_input in _image_inputs for m in image_input]
        text = multimodal_data["text"] or ""
    else:
        raise ValueError("multimodal_data must be a dictionary or a string")
    return text, image_inputs


def user_message_formatter(
    multimodal_data: dict[str, Any] | str,
    user_instruction_with_tag: str | None = None,
) -> dict[str, Any]:
    text, image_inputs = context_formatter(multimodal_data)
    if not image_inputs or len(image_inputs) == 0:
        return {
            "role": "user",
            "content": f"Context:\n{text}\n\n{user_instruction_with_tag}",
        }
    content = [{"type": "text", "text": f"Context:\n{text}"}] + image_inputs
    if user_instruction_with_tag:
        content.append({"type": "text", "text": f"\n\n{user_instruction_with_tag}"})
    return {
        "role": "user",
        "content": content,
    }


def filter_formatter(
    model: lotus.models.LM,
    multimodal_data: dict[str, Any],
    user_instruction: str,
    examples_multimodal_data: list[dict[str, Any]] | None = None,
    examples_answer: list[bool] | None = None,
    cot_reasoning: list[str] | None = None,
    prompt_strategy: PromptStrategy | None = None,
    reasoning_instructions: str = "",
) -> list[dict[str, str]]:
    answer_instructions = "The answer should be either True or False"

    sys_instruction = """The user will provide a claim and some relevant context.
    Your job is to determine whether the claim is true for the given context.
     """

    # Simple strategy checking
    if prompt_strategy is not None and prompt_strategy.cot:
        sys_instruction += cot_prompt_formatter(
            reasoning_instructions=reasoning_instructions, answer_instructions=answer_instructions
        )
    else:
        sys_instruction += non_cot_prompt_formatter(answer_instructions=answer_instructions)

    messages = [
        {"role": "system", "content": sys_instruction},
    ]

    if examples_multimodal_data:
        assert examples_answer is not None
        assert isinstance(examples_multimodal_data, list) and isinstance(examples_answer, list)
        assert len(examples_multimodal_data) == len(examples_answer)

        if cot_reasoning:
            # users don't have to provide cot reasoning examples
            # but if they do, the number of examples must match
            assert isinstance(cot_reasoning, list)
            assert len(examples_multimodal_data) == len(examples_answer) == len(cot_reasoning)

        for idx in range(len(examples_multimodal_data)):
            ex_multimodal_data = examples_multimodal_data[idx]
            ex_ans = examples_answer[idx]
            content = ""

            # if cot reasoning is provided, use it. Otherwise, supply a default
            # reasoning as filler if the user wants cot reasoning
            if cot_reasoning:
                content = cot_formatter(cot_reasoning[idx], str(ex_ans))
            elif prompt_strategy is not None and prompt_strategy.cot:
                content = cot_formatter("Reasoning omitted", str(ex_ans))
            else:
                content = answer_only_formatter(str(ex_ans))

            messages.extend(
                [
                    user_message_formatter(ex_multimodal_data, f"Claim: {user_instruction}"),
                    {
                        "role": "assistant",
                        "content": content,
                    },
                ]
            )
    # Handle DeepSeek CoT formatting (backward compatibility)
    if prompt_strategy is not None and prompt_strategy.cot and model.is_deepseek() and not examples_multimodal_data:
        user_instruction = f"Claim: {user_instruction}\n\n{deepseek_cot_formatter()}"
        messages.append(user_message_formatter(multimodal_data, user_instruction))
    else:
        messages.append(user_message_formatter(multimodal_data, f"Claim: {user_instruction}"))
    return messages


def map_formatter_cot(
    multimodal_data: dict[str, Any],
    user_instruction: str,
    examples_multimodal_data: list[dict[str, Any]],
    examples_answer: list[str],
    cot_reasoning: list[str],
    system_prompt: str | None = None,
) -> list[dict[str, str]]:
    sys_instruction = system_prompt or (
        "The user will provide an instruction and some relevant context.\n"
        "Your job is to answer the user's instruction given the context."
        "You must give your reasoning and then your final answer"
    )
    messages = [
        {"role": "system", "content": sys_instruction},
    ]

    for idx in range(len(examples_multimodal_data)):
        ex_df_txt = examples_multimodal_data[idx]
        ex_ans = examples_answer[idx]
        cot = cot_reasoning[idx]
        messages.extend(
            [
                user_message_formatter(ex_df_txt, f"Instruction: {user_instruction}"),
                {
                    "role": "assistant",
                    "content": f"Reasoning:\n{cot}\n\nAnswer: {ex_ans}",
                },
            ]
        )

    messages.append(user_message_formatter(multimodal_data, f"Instruction: {user_instruction}"))
    return messages


def map_formatter_zs_cot(
    multimodal_data: dict[str, Any],
    user_instruction: str,
    system_prompt: str | None = None,
) -> list[dict[str, str]]:
    sys_instruction = system_prompt or (
        "The user will provide an instruction and some relevant context.\n"
        "Your job is to answer the user's instruction given the context."
        'First give your reasoning. Then you MUST end your output with "Answer: your answer"'
    )
    messages = [
        {"role": "system", "content": sys_instruction},
    ]

    messages.append(user_message_formatter(multimodal_data, f"Instruction: {user_instruction}"))
    return messages


def map_formatter(
    model: lotus.models.LM,
    multimodal_data: dict[str, Any],
    user_instruction: str,
    examples_multimodal_data: list[dict[str, Any]] | None = None,
    examples_answer: list[str] | None = None,
    cot_reasoning: list[str] | None = None,
<<<<<<< HEAD
    prompt_strategy: PromptStrategy | None = None,
=======
    strategy: ReasoningStrategy | str | None = None,
    system_prompt: str | None = None,
>>>>>>> 46776bc9
) -> list[dict[str, str]]:
    sys_instruction = system_prompt or (
        "The user will provide an instruction and some relevant context.\n"
        "Your job is to answer the user's instruction given the context."
    )
    if cot_reasoning:
        assert examples_multimodal_data is not None and examples_answer is not None
        return map_formatter_cot(
            multimodal_data, user_instruction, examples_multimodal_data, examples_answer, cot_reasoning, system_prompt
        )
<<<<<<< HEAD
    elif prompt_strategy is not None and prompt_strategy.cot and not examples_multimodal_data:
        return map_formatter_zs_cot(multimodal_data, user_instruction)
=======
    elif strategy == ReasoningStrategy.ZS_COT:
        return map_formatter_zs_cot(multimodal_data, user_instruction, system_prompt)
>>>>>>> 46776bc9

    messages = [
        {"role": "system", "content": sys_instruction},
    ]

    if examples_multimodal_data:
        assert examples_answer is not None
        for ex_df_txt, ex_ans in zip(examples_multimodal_data, examples_answer):
            messages.extend(
                [
                    user_message_formatter(ex_df_txt, f"Instruction: {user_instruction}"),
                    {"role": "assistant", "content": str(ex_ans)},
                ]
            )

    # Handle DeepSeek CoT formatting (backward compatibility)
    if prompt_strategy is not None and prompt_strategy.cot and model.is_deepseek() and not examples_multimodal_data:
        user_intructions = f"Instruction: {user_instruction}\n\n{deepseek_cot_formatter()}"
        messages.append(user_message_formatter(multimodal_data, user_intructions))
    else:
        messages.append(user_message_formatter(multimodal_data, f"Instruction: {user_instruction}"))
    return messages


def extract_formatter(
    model: lotus.models.LM,
    multimodal_data: dict[str, Any],
    output_cols: dict[str, str | None],
    extract_quotes: bool = True,
    prompt_strategy: PromptStrategy | None = None,
) -> list[dict[str, str]]:
    output_col_names = list(output_cols.keys())
    # Set the description to be the key if no value is provided
    output_cols_with_desc: dict[str, str] = {col: col if desc is None else desc for col, desc in output_cols.items()}

    all_fields = output_col_names
    if extract_quotes:
        quote_fields = [f"{col}_quote" for col in output_col_names]
        all_fields += quote_fields

    fields_str = ", ".join(all_fields)

    sys_instruction = (
        "The user will provide the columns that need to be extracted and some relevant context.\n"
        f"Your job is to extract these columns and provide only a concise value for each field "
        f"and the corresponding full quote for each field in the '{', '.join([f'{col}_quote' for col in output_col_names])}' fields.\n"
        f"Here is a description of each field: {output_cols_with_desc}\n"
        f"The response should be valid JSON format with the following fields: {fields_str}.\n"
    )

    # Add CoT instructions for CoT strategy
    if prompt_strategy is not None and prompt_strategy.cot:
        sys_instruction += "\n\nFor your response, first provide your reasoning, then give your final answer in the specified JSON format."

    messages = [
        {"role": "system", "content": sys_instruction},
        user_message_formatter(multimodal_data),
    ]

    if prompt_strategy is not None and prompt_strategy.cot and model.is_deepseek():
        user_intructions = f"Instruction: {deepseek_cot_formatter()}"
        messages.append(user_message_formatter(multimodal_data, user_intructions))

    return messages


# returns a list of strings corresponding to df rows
def df2text(df: pd.DataFrame, cols: list[str]) -> list[str]:
    """Formats the given DataFrame into a string containing info from cols."""

    def custom_format_row(x: pd.Series, cols: list[str]) -> str:
        return "".join([f"[{cols[i].capitalize()}]: «{x[cols[i]]}»\n" for i in range(len(cols))])

    def clean_and_escape_column_name(column_name: str) -> str:
        clean_name = re.sub(r"[^\w]", "", column_name)  # Remove spaces and special characters
        return clean_name

    # take cols that are in df
    cols = [col for col in cols if col in df.columns]
    if len(cols) == 0:
        return [""] * len(df)

    projected_df = df[cols]
    formatted_rows: list[str] = []

    if lotus.settings.serialization_format == SerializationFormat.DEFAULT:
        formatted_rows = projected_df.apply(lambda x: custom_format_row(x, cols), axis=1).tolist()
    elif lotus.settings.serialization_format == SerializationFormat.JSON:
        formatted_rows = projected_df.to_json(orient="records", lines=True).splitlines()
    elif lotus.settings.serialization_format == SerializationFormat.XML:
        try:
            import xml.etree.ElementTree as ET
        except ImportError:
            raise ImportError(
                "The 'lxml' library is required for XML serialization. "
                "You can install it with the following command:\n\n"
                "    pip install 'lotus-ai[xml]'"
            )
        projected_df = projected_df.rename(columns=lambda x: clean_and_escape_column_name(x))
        full_xml = projected_df.to_xml(root_name="data", row_name="row", pretty_print=False, index=False)
        root = ET.fromstring(full_xml)
        formatted_rows = [ET.tostring(row, encoding="unicode", method="xml") for row in root.findall("row")]

    return formatted_rows


def df2multimodal_info(df: pd.DataFrame, cols: list[str]) -> list[dict[str, Any]]:
    """
    Formats the given DataFrame into a string containing info from cols.
    Return a list of dictionaries, each containing text and image data.
    """
    image_cols = [col for col in cols if isinstance(df[col].dtype, ImageDtype)]
    text_cols = [col for col in cols if col not in image_cols]
    text_rows = df2text(df, text_cols)
    multimodal_data = [
        {
            "text": text_rows[i],
            "image": {col.capitalize(): df[col].array.get_image(i, "base64") for col in image_cols},
        }
        for i in range(len(df))
    ]
    return multimodal_data


def merge_multimodal_info(first: list[dict[str, Any]], second: list[dict[str, Any]]) -> list[dict[str, Any]]:
    """
    Merges two multimodal info lists into one. Each row of first is merged with each row of second.

    Args:
        first: list of multimodal info dictionaries
        second: list of multimodal info dictionaries

    Returns:
        list of merged multimodal info dictionaries
    """
    return [
        {
            "text": f"{first[i]['text']}\n{second[j]['text']}"
            if first[i]["text"] != "" and second[j]["text"] != ""
            else first[i]["text"] + second[j]["text"],
            "image": {**first[i]["image"], **second[j]["image"]},
        }
        for i in range(len(first))
        for j in range(len(second))
    ]


def li2text(li: list[str], name: str) -> str:
    return "".join([f"[{name}] {li[i]}\n" for i in range(len(li))])<|MERGE_RESOLUTION|>--- conflicted
+++ resolved
@@ -218,12 +218,8 @@
     examples_multimodal_data: list[dict[str, Any]] | None = None,
     examples_answer: list[str] | None = None,
     cot_reasoning: list[str] | None = None,
-<<<<<<< HEAD
     prompt_strategy: PromptStrategy | None = None,
-=======
-    strategy: ReasoningStrategy | str | None = None,
     system_prompt: str | None = None,
->>>>>>> 46776bc9
 ) -> list[dict[str, str]]:
     sys_instruction = system_prompt or (
         "The user will provide an instruction and some relevant context.\n"
@@ -234,13 +230,8 @@
         return map_formatter_cot(
             multimodal_data, user_instruction, examples_multimodal_data, examples_answer, cot_reasoning, system_prompt
         )
-<<<<<<< HEAD
-    elif prompt_strategy is not None and prompt_strategy.cot and not examples_multimodal_data:
-        return map_formatter_zs_cot(multimodal_data, user_instruction)
-=======
-    elif strategy == ReasoningStrategy.ZS_COT:
+    elif prompt_strategy is not None and prompt_strategy.cot:
         return map_formatter_zs_cot(multimodal_data, user_instruction, system_prompt)
->>>>>>> 46776bc9
 
     messages = [
         {"role": "system", "content": sys_instruction},
